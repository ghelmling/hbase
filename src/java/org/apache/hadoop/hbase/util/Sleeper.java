--- conflicted
+++ resolved
@@ -27,24 +27,16 @@
 /**
  * Sleeper for current thread.
  * Sleeps for passed period.  Also checks passed boolean and if interrupted,
- * will return if the flag is set (rather than go back to sleep until its
+ * will return if the flag is set (rather than go back to sleep until its 
  * sleep time is up).
  */
 public class Sleeper {
   private final Log LOG = LogFactory.getLog(this.getClass().getName());
   private final int period;
   private AtomicBoolean stop;
-<<<<<<< HEAD
-  private static final long MINIMAL_DELTA_FOR_LOGGING = 10000;
-
-  private final Object sleepLock = new Object();
-  private boolean triggerWake = false;
-
-=======
   private final Object sleepLock = new Object();
   private boolean triggerWake = false;
   
->>>>>>> bd5f693b
   /**
    * @param sleep
    * @param stop
@@ -53,7 +45,7 @@
     this.period = sleep;
     this.stop = stop;
   }
-
+  
   /**
    * Sleep for period.
    */
@@ -71,11 +63,7 @@
       sleepLock.notify();
     }
   }
-<<<<<<< HEAD
-
-=======
   
->>>>>>> bd5f693b
   /**
    * Sleep for period adjusted by passed <code>startTime<code>
    * @param startTime Time some task started previous to now.  Time to sleep
@@ -102,11 +90,9 @@
         }
         woke = System.currentTimeMillis();
         long slept = woke - now;
-        if (slept - this.period > MINIMAL_DELTA_FOR_LOGGING) {
-          LOG.warn("We slept " + slept + "ms instead of " + this.period +
-              "ms, this is likely due to a long " +
-              "garbage collecting pause and it's usually bad, " +
-              "see http://wiki.apache.org/hadoop/Hbase/Troubleshooting#A9");
+        if (slept > (10 * this.period)) {
+          LOG.warn("We slept " + slept + "ms, ten times longer than scheduled: " +
+            this.period);
         }
       } catch(InterruptedException iex) {
         // We we interrupted because we're meant to stop?  If not, just
