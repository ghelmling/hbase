#
# Copyright 2010 The Apache Software Foundation
#
# Licensed to the Apache Software Foundation (ASF) under one
# or more contributor license agreements.  See the NOTICE file
# distributed with this work for additional information
# regarding copyright ownership.  The ASF licenses this file
# to you under the Apache License, Version 2.0 (the
# "License"); you may not use this file except in compliance
# with the License.  You may obtain a copy of the License at
#
#     http://www.apache.org/licenses/LICENSE-2.0
#
# Unless required by applicable law or agreed to in writing, software
# distributed under the License is distributed on an "AS IS" BASIS,
# WITHOUT WARRANTIES OR CONDITIONS OF ANY KIND, either express or implied.
# See the License for the specific language governing permissions and
# limitations under the License.
#

include Java

# Wrapper for org.apache.hadoop.hbase.client.HBaseAdmin

module Hbase
  class Admin
    include HBaseConstants

    def initialize(configuration, formatter)
      @admin = org.apache.hadoop.hbase.client.HBaseAdmin.new(configuration)
      connection = @admin.getConnection()
      @zk_wrapper = connection.getZooKeeperWatcher()
      zk = @zk_wrapper.getZooKeeper()
      @zk_main = org.apache.zookeeper.ZooKeeperMain.new(zk)
      @formatter = formatter
      @meta = HTable.new(HConstants::META_TABLE_NAME)
    end

    #----------------------------------------------------------------------------------------------
    # Returns a list of tables in hbase
    def list
      @admin.listTables.map { |t| t.getNameAsString }
    end

    #----------------------------------------------------------------------------------------------
    # Requests a table or region flush
    def flush(table_or_region_name)
      @admin.flush(table_or_region_name)
    end

    #----------------------------------------------------------------------------------------------
    # Requests a table or region compaction
    def compact(table_or_region_name)
      @admin.compact(table_or_region_name)
    end

    #----------------------------------------------------------------------------------------------
    # Requests a table or region major compaction
    def major_compact(table_or_region_name)
      @admin.majorCompact(table_or_region_name)
    end

    #----------------------------------------------------------------------------------------------
    # Requests a table or region split
    def split(table_or_region_name)
      @admin.split(table_or_region_name)
    end

    #----------------------------------------------------------------------------------------------
    # Requests a cluster balance
    # Returns true if balancer ran
    def balancer()
      @admin.balancer()
    end

    #----------------------------------------------------------------------------------------------
    # Enable/disable balancer
    # Returns previous balancer switch setting.
    def balance_switch(enableDisable)
      @admin.balanceSwitch(java.lang.Boolean::valueOf(enableDisable))
    end

    #----------------------------------------------------------------------------------------------
    # Enables a table
    def enable(table_name)
      tableExists(table_name)
      return if enabled?(table_name)
      @admin.enableTable(table_name)
    end

    #----------------------------------------------------------------------------------------------
    # Disables a table
    def disable(table_name)
      tableExists(table_name)
      return if disabled?(table_name)
      @admin.disableTable(table_name)
    end

    #---------------------------------------------------------------------------------------------
    # Throw exception if table doesn't exist
    def tableExists(table_name)
      raise ArgumentError, "Table #{table_name} does not exist.'" unless exists?(table_name)
    end

    #----------------------------------------------------------------------------------------------
    # Is table disabled?
    def disabled?(table_name)
      @admin.isTableDisabled(table_name)
    end

    #----------------------------------------------------------------------------------------------
    # Drops a table
    def drop(table_name)
      tableExists(table_name)
      raise ArgumentError, "Table #{table_name} is enabled. Disable it first.'" if enabled?(table_name)

      @admin.deleteTable(table_name)
      flush(org.apache.hadoop.hbase.HConstants::META_TABLE_NAME)
      major_compact(org.apache.hadoop.hbase.HConstants::META_TABLE_NAME)
    end

    #----------------------------------------------------------------------------------------------
    # Returns ZooKeeper status dump
    def zk_dump
      org.apache.hadoop.hbase.zookeeper.ZKUtil::dump(@zk_wrapper)
    end

    #----------------------------------------------------------------------------------------------
    # Creates a table
    def create(table_name, *args)
      # Fail if table name is not a string
      raise(ArgumentError, "Table name must be of type String") unless table_name.kind_of?(String)

      # Flatten params array
      args = args.flatten.compact

      # Fail if no column families defined
      raise(ArgumentError, "Table must have at least one column family") if args.empty?

<<<<<<< HEAD
      # Start defining the table. Note that the owner will be set using UserGroupInformation.getCurrentUser()
      # in the HTableDescriptor constructor.
      htd = HTableDescriptor.new(table_name)
=======
      # Start defining the table
      htd = org.apache.hadoop.hbase.HTableDescriptor.new(table_name)
>>>>>>> a78f95c4

      # All args are columns, add them to the table definition
      # TODO: add table options support
      args.each do |arg|
        unless arg.kind_of?(String) || arg.kind_of?(Hash)
          raise(ArgumentError, "#{arg.class} of #{arg.inspect} is not of Hash or String type")
        end

        # Add column to the table
        descriptor = hcd(arg, htd)
        if arg[COMPRESSION_COMPACT]
          descriptor.setValue(COMPRESSION_COMPACT, arg[COMPRESSION_COMPACT])
        end
        htd.addFamily(descriptor)
      end

      # Perform the create table call
      @admin.createTable(htd)
    end

    #----------------------------------------------------------------------------------------------
    # Closes a region
    def close_region(region_name, server = nil)
      @admin.closeRegion(region_name, server ? [server].to_java : nil)
    end

    #----------------------------------------------------------------------------------------------
    # Assign a region
    def assign(region_name, force)
      @admin.assign(org.apache.hadoop.hbase.util.Bytes.toBytes(region_name), java.lang.Boolean::valueOf(force))
    end

    #----------------------------------------------------------------------------------------------
    # Unassign a region
    def unassign(region_name, force)
      @admin.unassign(org.apache.hadoop.hbase.util.Bytes.toBytes(region_name), java.lang.Boolean::valueOf(force))
    end

    #----------------------------------------------------------------------------------------------
    # Move a region
    def move(encoded_region_name, server = nil)
      @admin.move(org.apache.hadoop.hbase.util.Bytes.toBytes(encoded_region_name), server ? org.apache.hadoop.hbase.util.Bytes.toBytes(server): nil)
    end

    #----------------------------------------------------------------------------------------------
    # Returns table's structure description
    def describe(table_name)
      tables = @admin.listTables.to_a
      tables << org.apache.hadoop.hbase.HTableDescriptor::META_TABLEDESC
      tables << org.apache.hadoop.hbase.HTableDescriptor::ROOT_TABLEDESC

      tables.each do |t|
        # Found the table
        return t.to_s if t.getNameAsString == table_name
      end

      raise(ArgumentError, "Failed to find table named #{table_name}")
    end

    #----------------------------------------------------------------------------------------------
    # Truncates table (deletes all records by recreating the table)
    def truncate(table_name)
      h_table = org.apache.hadoop.hbase.client.HTable.new(table_name)
      table_description = h_table.getTableDescriptor()
      yield 'Disabling table...' if block_given?
      disable(table_name)

      yield 'Dropping table...' if block_given?
      drop(table_name)

      yield 'Creating table...' if block_given?
      @admin.createTable(table_description)
    end

    #----------------------------------------------------------------------------------------------
    # Add an rbac:info column with the value _rights_
    # for the .META. row for the first region in the table _table_name_.
    def grant(user,rights,table_name)
      region_name = get_first_region(table_name)
      put = Put.new(Bytes.toBytes(region_name))
      put.add(HConstants::ACL_FAMILY,Bytes.toBytes(user),Bytes.toBytes(rights));
      meta = HTable.new(HConstants::META_TABLE_NAME)
      meta.put(put)
    end

    def get_first_region(table_name)
      #return the name of the first region for the given table name.
      #for example, given "foo", this will return something like:
      # "foo,,1285018739013.639eb6f8570828eb2fcab130b7914c25."
      region = nil
      scan = Scan.new
      scan.setStartRow(Bytes.toBytes(table_name+",,"))
      scan.setCaching(1);
      scanner = @meta.getScanner(scan)
      iter = scanner.iterator
      row = iter.next
      row_string = row.to_s
      kv = row.list[0]

      #kv.to_s looks like e.g. : "foo,,1285018739013.639eb6f8570828eb2fcab130b7914c25."
      parts = kv.to_s.split(/,/)
      region = parts[0]+",,"+parts[2].split(/\//)[0]

      scanner.close
      return region
    end

    #----------------------------------------------------------------------------------------------
    # Change table structure or table options
    def alter(table_name, *args)
      # Table name should be a string
      raise(ArgumentError, "Table name must be of type String") unless table_name.kind_of?(String)

      # Table should exist
      raise(ArgumentError, "Can't find a table: #{table_name}") unless exists?(table_name)

      # Table should be disabled
      raise(ArgumentError, "Table #{table_name} is enabled. Disable it first before altering.") if enabled?(table_name)

      # There should be at least one argument
      raise(ArgumentError, "There should be at least one argument but the table name") if args.empty?

      # Get table descriptor
      htd = @admin.getTableDescriptor(table_name.to_java_bytes)

      # Process all args
      args.each do |arg|
        # Normalize args to support column name only alter specs
        arg = { NAME => arg } if arg.kind_of?(String)

        # Normalize args to support shortcut delete syntax
        arg = { METHOD => 'delete', NAME => arg['delete'] } if arg['delete']

        # No method parameter, try to use the args as a column definition
        unless method = arg.delete(METHOD)
          # Note that we handle owner here, and also below (see (2)) as part of the "METHOD => 'table_att'" table attributes.
          # In other words, if OWNER is specified, then METHOD is set to table_att.
          #   alter 'tablename', {OWNER => 'username'} (that is, METHOD => 'table_att' is not specified).
          if arg[OWNER]
            htd.setOwnerString(arg[OWNER])
            @admin.modifyTable(table_name.to_java_bytes, htd)
            return
          end

          descriptor = hcd(arg, htd)

          if arg[COMPRESSION_COMPACT]
            descriptor.setValue(COMPRESSION_COMPACT, arg[COMPRESSION_COMPACT])
          end
          column_name = descriptor.getNameAsString

          # If column already exist, then try to alter it. Create otherwise.
          if htd.hasFamily(column_name.to_java_bytes)
            @admin.modifyColumn(table_name, column_name, descriptor)
          else
            descriptor = hcd(arg, htd)
            column_name = descriptor.getNameAsString

            # If column already exists, then try to alter it. Create otherwise.
            if htd.hasFamily(column_name.to_java_bytes)
              @admin.modifyColumn(table_name, column_name, descriptor)
            else
            @admin.addColumn(table_name, descriptor)
          end
          end
          next
        end

        # Delete column family
        if method == "delete"
          raise(ArgumentError, "NAME parameter missing for delete method") unless arg[NAME]
          @admin.deleteColumn(table_name, arg[NAME])
          next
        end

        # Change table attributes
        if method == "table_att"
          htd.setMaxFileSize(JLong.valueOf(arg[MAX_FILESIZE])) if arg[MAX_FILESIZE]
          htd.setReadOnly(JBoolean.valueOf(arg[READONLY])) if arg[READONLY]
          htd.setMemStoreFlushSize(JLong.valueOf(arg[MEMSTORE_FLUSHSIZE])) if arg[MEMSTORE_FLUSHSIZE]
          htd.setDeferredLogFlush(JBoolean.valueOf(arg[DEFERRED_LOG_FLUSH])) if arg[DEFERRED_LOG_FLUSH]
          # (2) Here, we handle the alternate syntax of ownership setting, where method => 'table_att' is specified.
          htd.setOwnerString(arg[OWNER]) if arg[OWNER]
          @admin.modifyTable(table_name.to_java_bytes, htd)
          next
        end

        # Unknown method
        raise ArgumentError, "Unknown method: #{method}"
      end
    end

    def status(format)
      status = @admin.getClusterStatus()
      if format == "detailed"
        puts("version %s" % [ status.getHBaseVersion() ])
        # Put regions in transition first because usually empty
        puts("%d regionsInTransition" % status.getRegionsInTransition().size())
        for k, v in status.getRegionsInTransition()
          puts("    %s" % [v])
        end
        puts("%d live servers" % [ status.getServers() ])
        for server in status.getServerInfo()
          puts("    %s:%d %d" % \
            [ server.getServerAddress().getHostname(),  \
              server.getServerAddress().getPort(), server.getStartCode() ])
          puts("        %s" % [ server.getLoad().toString() ])
          for region in server.getLoad().getRegionsLoad()
            puts("        %s" % [ region.getNameAsString() ])
            puts("            %s" % [ region.toString() ])
          end
        end
        puts("%d dead servers" % [ status.getDeadServers() ])
        for server in status.getDeadServerNames()
          puts("    %s" % [ server ])
        end
      elsif format == "simple"
        load = 0
        regions = 0
        puts("%d live servers" % [ status.getServers() ])
        for server in status.getServerInfo()
          puts("    %s:%d %d" % \
            [ server.getServerAddress().getHostname(),  \
              server.getServerAddress().getPort(), server.getStartCode() ])
          puts("        %s" % [ server.getLoad().toString() ])
          load += server.getLoad().getNumberOfRequests()
          regions += server.getLoad().getNumberOfRegions()
        end
        puts("%d dead servers" % [ status.getDeadServers() ])
        for server in status.getDeadServerNames()
          puts("    %s" % [ server ])
        end
        puts("Aggregate load: %d, regions: %d" % [ load , regions ] )
      else
        puts "#{status.getServers} servers, #{status.getDeadServers} dead, #{'%.4f' % status.getAverageLoad} average load"
      end
    end

    #----------------------------------------------------------------------------------------------
    #
    # Helper methods
    #

    # Does table exist?
    def exists?(table_name)
      @admin.tableExists(table_name)
    end

    #----------------------------------------------------------------------------------------------
    # Is table enabled
    def enabled?(table_name)
      @admin.isTableEnabled(table_name)
    end

    #----------------------------------------------------------------------------------------------
    # Return a new HColumnDescriptor made of passed args
    def hcd(arg, htd)
      # String arg, single parameter constructor
      return org.apache.hadoop.hbase.HColumnDescriptor.new(arg) if arg.kind_of?(String)

      raise(ArgumentError, "Column family #{arg} must have a name") unless name = arg[NAME]

      family = htd.getFamily(name.to_java_bytes)
      # create it if it's a new family
      family ||= org.apache.hadoop.hbase.HColumnDescriptor.new(name.to_java_bytes)

      family.setBlockCacheEnabled(JBoolean.valueOf(arg[org.apache.hadoop.hbase.HColumnDescriptor::BLOCKCACHE])) if arg.include?(org.apache.hadoop.hbase.HColumnDescriptor::BLOCKCACHE)
      family.setScope(JInteger.valueOf(arg[org.apache.hadoop.hbase.HColumnDescriptor::REPLICATION_SCOPE])) if arg.include?(org.apache.hadoop.hbase.HColumnDescriptor::REPLICATION_SCOPE)
      family.setInMemory(JBoolean.valueOf(arg[org.apache.hadoop.hbase.HColumnDescriptor::IN_MEMORY])) if arg.include?(org.apache.hadoop.hbase.HColumnDescriptor::IN_MEMORY)
      family.setTimeToLive(JInteger.valueOf(arg[org.apache.hadoop.hbase.HColumnDescriptor::TTL])) if arg.include?(org.apache.hadoop.hbase.HColumnDescriptor::TTL)
      family.setCompressionType(arg[org.apache.hadoop.hbase.HColumnDescriptor::COMPRESSION]) if arg.include?(org.apache.hadoop.hbase.HColumnDescriptor::COMPRESSION)
      family.setBlocksize(JInteger.valueOf(arg[org.apache.hadoop.hbase.HColumnDescriptor::BLOCKSIZE])) if arg.include?(org.apache.hadoop.hbase.HColumnDescriptor::BLOCKSIZE)
      family.setMaxVersions(JInteger.valueOf(arg[org.apache.hadoop.hbase.HColumnDescriptor::VERSIONS])) if arg.include?(org.apache.hadoop.hbase.HColumnDescriptor::VERSIONS)
      if arg.include?(org.apache.hadoop.hbase.HColumnDescriptor::BLOOMFILTER)
        bloomtype = arg[org.apache.hadoop.hbase.HColumnDescriptor::BLOOMFILTER].upcase
        unless org.apache.hadoop.hbase.regionserver.StoreFile::BloomType.constants.include?(bloomtype)      
          raise(ArgumentError, "BloomFilter type #{bloomtype} is not supported. Use one of " + org.apache.hadoop.hbase.regionserver.StoreFile::BloomType.constants.join(" ")) 
        else 
          family.setBloomFilterType(org.apache.hadoop.hbase.regionserver.StoreFile::BloomType.valueOf(bloomtype))
        end
      end
      if arg.include?(org.apache.hadoop.hbase.HColumnDescriptor::COMPRESSION)
        compression = arg[org.apache.hadoop.hbase.HColumnDescriptor::COMPRESSION].upcase
        unless org.apache.hadoop.hbase.io.hfile.Compression::Algorithm.constants.include?(compression)      
          raise(ArgumentError, "Compression #{compression} is not supported. Use one of " + org.apache.hadoop.hbase.io.hfile.Compression::Algorithm.constants.join(" ")) 
        else 
          family.setCompressionType(org.apache.hadoop.hbase.io.hfile.Compression::Algorithm.valueOf(compression))
        end
      end
      return family
    end

    #----------------------------------------------------------------------------------------------
    # Enables/disables a region by name
    def online(region_name, on_off)
      # Open meta table
      meta = org.apache.hadoop.hbase.client.HTable.new(org.apache.hadoop.hbase.HConstants::META_TABLE_NAME)

      # Read region info
      # FIXME: fail gracefully if can't find the region
      region_bytes = org.apache.hadoop.hbase.util.Bytes.toBytes(region_name)
      g = org.apache.hadoop.hbase.client.Get.new(region_bytes)
      g.addColumn(org.apache.hadoop.hbase.HConstants::CATALOG_FAMILY, org.apache.hadoop.hbase.HConstants::REGIONINFO_QUALIFIER)
      hri_bytes = meta.get(g).value

      # Change region status
      hri = org.apache.hadoop.hbase.util.Writables.getWritable(hri_bytes, org.apache.hadoop.hbase.HRegionInfo.new)
      hri.setOffline(on_off)

      # Write it back
      put = org.apache.hadoop.hbase.client.Put.new(region_bytes)
      put.add(org.apache.hadoop.hbase.HConstants::CATALOG_FAMILY, org.apache.hadoop.hbase.HConstants::REGIONINFO_QUALIFIER, org.apache.hadoop.hbase.util.Writables.getBytes(hri))
      meta.put(put)
    end
  end
end<|MERGE_RESOLUTION|>--- conflicted
+++ resolved
@@ -137,14 +137,10 @@
       # Fail if no column families defined
       raise(ArgumentError, "Table must have at least one column family") if args.empty?
 
-<<<<<<< HEAD
       # Start defining the table. Note that the owner will be set using UserGroupInformation.getCurrentUser()
       # in the HTableDescriptor constructor.
-      htd = HTableDescriptor.new(table_name)
-=======
       # Start defining the table
       htd = org.apache.hadoop.hbase.HTableDescriptor.new(table_name)
->>>>>>> a78f95c4
 
       # All args are columns, add them to the table definition
       # TODO: add table options support
