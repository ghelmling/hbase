/**
 * Copyright 2010 The Apache Software Foundation
 *
 * Licensed to the Apache Software Foundation (ASF) under one
 * or more contributor license agreements.  See the NOTICE file
 * distributed with this work for additional information
 * regarding copyright ownership.  The ASF licenses this file
 * to you under the Apache License, Version 2.0 (the
 * "License"); you may not use this file except in compliance
 * with the License.  You may obtain a copy of the License at
 *
 *     http://www.apache.org/licenses/LICENSE-2.0
 *
 * Unless required by applicable law or agreed to in writing, software
 * distributed under the License is distributed on an "AS IS" BASIS,
 * WITHOUT WARRANTIES OR CONDITIONS OF ANY KIND, either express or implied.
 * See the License for the specific language governing permissions and
 * limitations under the License.
 */
package org.apache.hadoop.hbase.client;

import java.io.IOException;
import java.util.ArrayList;
import java.util.List;
import java.util.Map;
import java.util.concurrent.ExecutorService;

import org.apache.hadoop.hbase.HRegionInfo;
import org.apache.hadoop.hbase.HRegionLocation;
import org.apache.hadoop.hbase.HServerAddress;
import org.apache.hadoop.hbase.HTableDescriptor;
import org.apache.hadoop.hbase.MasterNotRunningException;
import org.apache.hadoop.hbase.ZooKeeperConnectionException;
<<<<<<< HEAD
=======
import org.apache.hadoop.hbase.client.coprocessor.Batch;
>>>>>>> 54c63e39
import org.apache.hadoop.hbase.ipc.CoprocessorProtocol;
import org.apache.hadoop.hbase.ipc.HMasterInterface;
import org.apache.hadoop.hbase.ipc.HRegionInterface;
import org.apache.hadoop.hbase.zookeeper.ZooKeeperWatcher;

/**
 * Cluster connection.
 * {@link HConnectionManager} manages instances of this class.
 */
public interface HConnection {
  /**
   * Retrieve ZooKeeperWatcher used by the connection.
   * @return ZooKeeperWatcher handle being used by the connection.
   * @throws IOException if a remote or network exception occurs
   */
  public ZooKeeperWatcher getZooKeeperWatcher() throws IOException;

  /**
   * @return proxy connection to master server for this instance
   * @throws MasterNotRunningException if the master is not running
   * @throws ZooKeeperConnectionException if unable to connect to zookeeper
   */
  public HMasterInterface getMaster()
  throws MasterNotRunningException, ZooKeeperConnectionException;

  /** @return - true if the master server is running */
  public boolean isMasterRunning()
  throws MasterNotRunningException, ZooKeeperConnectionException;

  /**
   * A table that isTableEnabled == false and isTableDisabled == false
   * is possible. This happens when a table has a lot of regions
   * that must be processed.
   * @param tableName table name
   * @return true if the table is enabled, false otherwise
   * @throws IOException if a remote or network exception occurs
   */
  public boolean isTableEnabled(byte[] tableName) throws IOException;

  /**
   * @param tableName table name
   * @return true if the table is disabled, false otherwise
   * @throws IOException if a remote or network exception occurs
   */
  public boolean isTableDisabled(byte[] tableName) throws IOException;

  /**
   * @param tableName table name
   * @return true if all regions of the table are available, false otherwise
   * @throws IOException if a remote or network exception occurs
   */
  public boolean isTableAvailable(byte[] tableName) throws IOException;

  /**
   * List all the userspace tables.  In other words, scan the META table.
   *
   * If we wanted this to be really fast, we could implement a special
   * catalog table that just contains table names and their descriptors.
   * Right now, it only exists as part of the META table's region info.
   *
   * @return - returns an array of HTableDescriptors
   * @throws IOException if a remote or network exception occurs
   */
  public HTableDescriptor[] listTables() throws IOException;

  /**
   * @param tableName table name
   * @return table metadata
   * @throws IOException if a remote or network exception occurs
   */
  public HTableDescriptor getHTableDescriptor(byte[] tableName)
  throws IOException;

  /**
   * Find the location of the region of <i>tableName</i> that <i>row</i>
   * lives in.
   * @param tableName name of the table <i>row</i> is in
   * @param row row key you're trying to find the region of
   * @return HRegionLocation that describes where to find the region in
   * question
   * @throws IOException if a remote or network exception occurs
   */
  public HRegionLocation locateRegion(final byte [] tableName,
      final byte [] row)
  throws IOException;

  /**
   * Allows flushing the region cache.
   */
  public void clearRegionCache();

  /**
   * Allows flushing the region cache of all locations that pertain to
   * <code>tableName</code>
   * @param tableName Name of the table whose regions we are to remove from
   * cache.
   */
  public void clearRegionCache(final byte [] tableName);

  /**
   * Find the location of the region of <i>tableName</i> that <i>row</i>
   * lives in, ignoring any value that might be in the cache.
   * @param tableName name of the table <i>row</i> is in
   * @param row row key you're trying to find the region of
   * @return HRegionLocation that describes where to find the region in
   * question
   * @throws IOException if a remote or network exception occurs
   */
  public HRegionLocation relocateRegion(final byte [] tableName,
      final byte [] row)
  throws IOException;

  /**
   * Gets the location of the region of <i>regionName</i>.
   * @param regionName name of the region to locate
   * @return HRegionLocation that describes where to find the region in
   * question
   * @throws IOException if a remote or network exception occurs
   */
  public HRegionLocation locateRegion(final byte [] regionName)
  throws IOException;

  /**
   * Gets the locations of all regions in the specified table, <i>tableName</i>.
   * @param tableName table to get regions of
   * @return list of region locations for all regions of table
   * @throws IOException
   */
  public List<HRegionLocation> locateRegions(byte[] tableName)
  throws IOException;

  /**
   * Establishes a connection to the region server at the specified address.
   * @param regionServer - the server to connect to
   * @return proxy for HRegionServer
   * @throws IOException if a remote or network exception occurs
   */
  public HRegionInterface getHRegionConnection(HServerAddress regionServer)
  throws IOException;

  /**
   * Establishes a connection to the region server at the specified address.
   * @param regionServer - the server to connect to
   * @param getMaster - do we check if master is alive
   * @return proxy for HRegionServer
   * @throws IOException if a remote or network exception occurs
   */
  public HRegionInterface getHRegionConnection(
      HServerAddress regionServer, boolean getMaster)
  throws IOException;

  /**
   * Find region location hosting passed row
   * @param tableName table name
   * @param row Row to find.
   * @param reload If true do not use cache, otherwise bypass.
   * @return Location of row.
   * @throws IOException if a remote or network exception occurs
   */
  HRegionLocation getRegionLocation(byte [] tableName, byte [] row,
    boolean reload)
  throws IOException;

  /**
   * Pass in a ServerCallable with your particular bit of logic defined and
   * this method will manage the process of doing retries with timed waits
   * and refinds of missing regions.
   *
   * @param <T> the type of the return value
   * @param callable callable to run
   * @return an object of type T
   * @throws IOException if a remote or network exception occurs
   * @throws RuntimeException other unspecified error
   */
  public <T> T getRegionServerWithRetries(ServerCallable<T> callable)
  throws IOException, RuntimeException;

  /**
   * Pass in a ServerCallable with your particular bit of logic defined and
   * this method will pass it to the defined region server.
   * @param <T> the type of the return value
   * @param callable callable to run
   * @return an object of type T
   * @throws IOException if a remote or network exception occurs
   * @throws RuntimeException other unspecified error
   */
  public <T> T getRegionServerWithoutRetries(ServerCallable<T> callable)
  throws IOException, RuntimeException;

  /**
   * Process a mixed batch of Get, Put and Delete actions. All actions for a
   * RegionServer are forwarded in one RPC call.
   * 
   * @param actions The collection of actions.
   * @param tableName Name of the hbase table
   * @param pool thread pool for parallel execution
   * @param results An empty array, same size as list. If an exception is thrown,
   * you can test here for partial results, and to determine which actions
   * processed successfully.
   * @throws IOException
   */
  public void processBatch(List<Row> actions, final byte[] tableName,
      ExecutorService pool, Result[] results)
  throws IOException;

  /**
   * Parameterized batch processing, allowing varying return types for different
   * {@link Row} implementations.
   */
<<<<<<< HEAD
  public <R> R[] processBatchCallback(List<? extends Row> list,
      byte[] tableName,
      ExecutorService pool,
=======
  public <R> void processBatchCallback(List<? extends Row> list,
      byte[] tableName,
      ExecutorService pool,
      R[] results,
>>>>>>> 54c63e39
      Batch.Callback<R> callback) throws IOException;


  /**
<<<<<<< HEAD
   * Executes the given {@link org.apache.hadoop.hbase.client.Batch.Call} callable for each row in the
   * given list and invokes {@link org.apache.hadoop.hbase.client.Batch.Callback#update(byte[], byte[], Object)}
=======
   * Executes the given {@link org.apache.hadoop.hbase.client.coprocessor.Batch.Call} callable for each row in the
   * given list and invokes {@link org.apache.hadoop.hbase.client.coprocessor.Batch.Callback#update(byte[], byte[], Object)}
>>>>>>> 54c63e39
   * for each result returned.
   *
   * @param protocol the protocol interface being called
   * @param rows a list of row keys for which the callable should be invoked
   * @param tableName table name for the coprocessor invoked
   * @param pool ExecutorService used to submit the calls per row
<<<<<<< HEAD
   * @param call instance on which to invoke {@link org.apache.hadoop.hbase.client.Batch.Call#call(Object)} for each row
   * @param callback instance on which to invoke {@link org.apache.hadoop.hbase.client.Batch.Callback#update(byte[], byte[], Object)} for each result
=======
   * @param call instance on which to invoke {@link org.apache.hadoop.hbase.client.coprocessor.Batch.Call#call(Object)} for each row
   * @param callback instance on which to invoke {@link org.apache.hadoop.hbase.client.coprocessor.Batch.Callback#update(byte[], byte[], Object)} for each result
>>>>>>> 54c63e39
   * @param <T> the protocol interface type
   * @param <R> the callable's return type
   * @throws IOException
   */
  public <T extends CoprocessorProtocol,R> void processExecs(
      final Class<T> protocol,
      List<byte[]> rows,
      final byte[] tableName,
      ExecutorService pool,
      final Batch.Call<T,R> call,
      final Batch.Callback<R> callback) throws IOException, Throwable;
  /**
   * Process a batch of Puts. Does the retries.
   * @param list A batch of Puts to process.
   * @param tableName The name of the table
   * @return Count of committed Puts.  On fault, < list.size().
   * @throws IOException if a remote or network exception occurs
   * @deprecated Use HConnectionManager::processBatch instead.
   */
  public int processBatchOfRows(ArrayList<Put> list, byte[] tableName, ExecutorService pool)
  throws IOException;

  /**
   * Process a batch of Deletes. Does the retries.
   * @param list A batch of Deletes to process.
   * @param tableName The name of the table
   * @return Count of committed Deletes. On fault, < list.size().
   * @throws IOException if a remote or network exception occurs
   * @deprecated Use HConnectionManager::processBatch instead.
   */
  public int processBatchOfDeletes(List<Delete> list, byte[] tableName, ExecutorService pool)
  throws IOException;

  /**
   * Process a batch of Puts.
   *
   * @param list The collection of actions. The list is mutated: all successful Puts 
   * are removed from the list.
   * @param tableName Name of the hbase table
   * @param pool Thread pool for parallel execution
   * @throws IOException
   * @deprecated Use HConnectionManager::processBatch instead.
   */
  public void processBatchOfPuts(List<Put> list,
                                 final byte[] tableName, ExecutorService pool) throws IOException;

  /**
   * Enable or disable region cache prefetch for the table. It will be
   * applied for the given table's all HTable instances within this
   * connection. By default, the cache prefetch is enabled.
   * @param tableName name of table to configure.
   * @param enable Set to true to enable region cache prefetch.
   */
  public void setRegionCachePrefetch(final byte[] tableName,
      final boolean enable);

  /**
   * Check whether region cache prefetch is enabled or not.
   * @param tableName name of table to check
   * @return true if table's region cache prefetch is enabled. Otherwise
   * it is disabled.
   */
  public boolean getRegionCachePrefetch(final byte[] tableName);

  /**
   * Load the region map and warm up the global region cache for the table.
   * @param tableName name of the table to perform region cache prewarm.
   * @param regions a region map.
   */
  public void prewarmRegionCache(final byte[] tableName,
      final Map<HRegionInfo, HServerAddress> regions);
}<|MERGE_RESOLUTION|>--- conflicted
+++ resolved
@@ -31,10 +31,7 @@
 import org.apache.hadoop.hbase.HTableDescriptor;
 import org.apache.hadoop.hbase.MasterNotRunningException;
 import org.apache.hadoop.hbase.ZooKeeperConnectionException;
-<<<<<<< HEAD
-=======
 import org.apache.hadoop.hbase.client.coprocessor.Batch;
->>>>>>> 54c63e39
 import org.apache.hadoop.hbase.ipc.CoprocessorProtocol;
 import org.apache.hadoop.hbase.ipc.HMasterInterface;
 import org.apache.hadoop.hbase.ipc.HRegionInterface;
@@ -244,40 +241,24 @@
    * Parameterized batch processing, allowing varying return types for different
    * {@link Row} implementations.
    */
-<<<<<<< HEAD
-  public <R> R[] processBatchCallback(List<? extends Row> list,
-      byte[] tableName,
-      ExecutorService pool,
-=======
   public <R> void processBatchCallback(List<? extends Row> list,
       byte[] tableName,
       ExecutorService pool,
       R[] results,
->>>>>>> 54c63e39
       Batch.Callback<R> callback) throws IOException;
 
 
   /**
-<<<<<<< HEAD
-   * Executes the given {@link org.apache.hadoop.hbase.client.Batch.Call} callable for each row in the
-   * given list and invokes {@link org.apache.hadoop.hbase.client.Batch.Callback#update(byte[], byte[], Object)}
-=======
    * Executes the given {@link org.apache.hadoop.hbase.client.coprocessor.Batch.Call} callable for each row in the
    * given list and invokes {@link org.apache.hadoop.hbase.client.coprocessor.Batch.Callback#update(byte[], byte[], Object)}
->>>>>>> 54c63e39
    * for each result returned.
    *
    * @param protocol the protocol interface being called
    * @param rows a list of row keys for which the callable should be invoked
    * @param tableName table name for the coprocessor invoked
    * @param pool ExecutorService used to submit the calls per row
-<<<<<<< HEAD
-   * @param call instance on which to invoke {@link org.apache.hadoop.hbase.client.Batch.Call#call(Object)} for each row
-   * @param callback instance on which to invoke {@link org.apache.hadoop.hbase.client.Batch.Callback#update(byte[], byte[], Object)} for each result
-=======
    * @param call instance on which to invoke {@link org.apache.hadoop.hbase.client.coprocessor.Batch.Call#call(Object)} for each row
    * @param callback instance on which to invoke {@link org.apache.hadoop.hbase.client.coprocessor.Batch.Callback#update(byte[], byte[], Object)} for each result
->>>>>>> 54c63e39
    * @param <T> the protocol interface type
    * @param <R> the callable's return type
    * @throws IOException
