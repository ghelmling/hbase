--- conflicted
+++ resolved
@@ -42,17 +42,12 @@
 /**
  * A container for Result objects, grouped by regionName.
  */
-public class MultiResponse<R> implements Writable {
+public class MultiResponse implements Writable {
 
   // map of regionName to list of (Results paired to the original index for that
   // Result)
-<<<<<<< HEAD
-  private Map<byte[], List<Pair<Integer, R>>> results = new TreeMap<byte[], List<Pair<Integer, R>>>(
-      Bytes.BYTES_COMPARATOR);
-=======
   private Map<byte[], List<Pair<Integer, Object>>> results =
       new TreeMap<byte[], List<Pair<Integer, Object>>>(Bytes.BYTES_COMPARATOR);
->>>>>>> 5643c923
 
   public MultiResponse() {
   }
@@ -77,59 +72,35 @@
    *          (request). Second item is the Result. Result will be empty for
    *          successful Put and Delete actions.
    */
-<<<<<<< HEAD
-  public void add(byte[] regionName, Pair<Integer, R> r) {
-    List<Pair<Integer, R>> rs = results.get(regionName);
-    if (rs == null) {
-      rs = new ArrayList<Pair<Integer, R>>();
-=======
   public void add(byte[] regionName, Pair<Integer, Object> r) {
     List<Pair<Integer, Object>> rs = results.get(regionName);
     if (rs == null) {
       rs = new ArrayList<Pair<Integer, Object>>();
->>>>>>> 5643c923
       results.put(regionName, rs);
     }
     rs.add(r);
   }
 
-<<<<<<< HEAD
-  public Map<byte[], List<Pair<Integer, R>>> getResults() {
-=======
   public void add(byte []regionName, int originalIndex, Object resOrEx) {
     add(regionName, new Pair<Integer,Object>(originalIndex, resOrEx));
   }
 
   public Map<byte[], List<Pair<Integer, Object>>> getResults() {
->>>>>>> 5643c923
     return results;
   }
 
   @Override
   public void write(DataOutput out) throws IOException {
     out.writeInt(results.size());
-<<<<<<< HEAD
-    for (Map.Entry<byte[], List<Pair<Integer, R>>> e : results.entrySet()) {
-      Bytes.writeByteArray(out, e.getKey());
-      List<Pair<Integer, R>> lst = e.getValue();
-      out.writeInt(lst.size());
-      for (Pair<Integer, R> r : lst) {
-=======
     for (Map.Entry<byte[], List<Pair<Integer, Object>>> e : results.entrySet()) {
       Bytes.writeByteArray(out, e.getKey());
       List<Pair<Integer, Object>> lst = e.getValue();
       out.writeInt(lst.size());
       for (Pair<Integer, Object> r : lst) {
->>>>>>> 5643c923
         if (r == null) {
           out.writeInt(-1); // Cant have index -1; on other side we recognize -1 as 'null'
         } else {
           out.writeInt(r.getFirst()); // Can this can npe!?!
-<<<<<<< HEAD
-          R value = r.getSecond();
-          HbaseObjectWritable.writeObject(out, r.getSecond(),
-              value != null ? value.getClass() : Writable.class, null);
-=======
           Object obj = r.getSecond();
           if (obj instanceof Throwable) {
             out.writeBoolean(true); // true, Throwable/exception.
@@ -145,9 +116,9 @@
 
             if (! (obj instanceof Writable))
               obj = null; // squash all non-writables to null.
-            HbaseObjectWritable.writeObject(out, obj, Result.class, null);
+            HbaseObjectWritable.writeObject(out, r.getSecond(),
+                obj != null ? obj.getClass() : Writable.class, null);
           }
->>>>>>> 5643c923
         }
       }
     }
@@ -160,21 +131,13 @@
     for (int i = 0; i < mapSize; i++) {
       byte[] key = Bytes.readByteArray(in);
       int listSize = in.readInt();
-<<<<<<< HEAD
-      List<Pair<Integer, R>> lst = new ArrayList<Pair<Integer, R>>(
-=======
       List<Pair<Integer, Object>> lst = new ArrayList<Pair<Integer, Object>>(
->>>>>>> 5643c923
           listSize);
       for (int j = 0; j < listSize; j++) {
         Integer idx = in.readInt();
         if (idx == -1) {
           lst.add(null);
         } else {
-<<<<<<< HEAD
-          R r = (R) HbaseObjectWritable.readObject(in, null);
-          lst.add(new Pair<Integer, R>(idx, r));
-=======
           boolean isException = in.readBoolean();
           Object o = null;
           if (isException) {
@@ -195,7 +158,6 @@
             o = HbaseObjectWritable.readObject(in, null);
           }
           lst.add(new Pair<Integer, Object>(idx, o));
->>>>>>> 5643c923
         }
       }
       results.put(key, lst);
