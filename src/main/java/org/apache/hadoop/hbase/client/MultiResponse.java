--- conflicted
+++ resolved
@@ -42,13 +42,8 @@
 
   // map of regionName to list of (Results paired to the original index for that
   // Result)
-<<<<<<< HEAD
   private Map<byte[], List<Pair<Integer, R>>> results = new TreeMap<byte[], List<Pair<Integer, R>>>(
       Bytes.BYTES_COMPARATOR);
-=======
-  private Map<byte[], List<Pair<Integer, Result>>> results =
-      new TreeMap<byte[], List<Pair<Integer, Result>>>(Bytes.BYTES_COMPARATOR);
->>>>>>> 0d150631
 
   public MultiResponse() {
   }
