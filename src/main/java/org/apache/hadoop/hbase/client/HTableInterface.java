/**
 * Copyright 2010 The Apache Software Foundation
 *
 * Licensed to the Apache Software Foundation (ASF) under one
 * or more contributor license agreements.  See the NOTICE file
 * distributed with this work for additional information
 * regarding copyright ownership.  The ASF licenses this file
 * to you under the Apache License, Version 2.0 (the
 * "License"); you may not use this file except in compliance
 * with the License.  You may obtain a copy of the License at
 *
 *     http://www.apache.org/licenses/LICENSE-2.0
 *
 * Unless required by applicable law or agreed to in writing, software
 * distributed under the License is distributed on an "AS IS" BASIS,
 * WITHOUT WARRANTIES OR CONDITIONS OF ANY KIND, either express or implied.
 * See the License for the specific language governing permissions and
 * limitations under the License.
 */
package org.apache.hadoop.hbase.client;

import org.apache.hadoop.conf.Configuration;
import org.apache.hadoop.hbase.HTableDescriptor;
import org.apache.hadoop.hbase.KeyValue;
<<<<<<< HEAD
=======
import org.apache.hadoop.hbase.client.coprocessor.Batch;
>>>>>>> 54c63e39
import org.apache.hadoop.hbase.ipc.CoprocessorProtocol;

import java.io.IOException;
import java.util.List;
import java.util.Map;

/**
 * Used to communicate with a single HBase table.
 *
 * @since 0.21.0
 */
public interface HTableInterface {

  /**
   * Gets the name of this table.
   *
   * @return the table name.
   */
  byte[] getTableName();

  /**
   * Returns the {@link Configuration} object used by this instance.
   * <p>
   * The reference returned is not a copy, so any change made to it will
   * affect this instance.
   */
  Configuration getConfiguration();

  /**
   * Gets the {@link HTableDescriptor table descriptor} for this table.
   * @throws IOException if a remote or network exception occurs.
   */
  HTableDescriptor getTableDescriptor() throws IOException;

  /**
   * Test for the existence of columns in the table, as specified in the Get.
   * <p>
   *
   * This will return true if the Get matches one or more keys, false if not.
   * <p>
   *
   * This is a server-side call so it prevents any data from being transfered to
   * the client.
   *
   * @param get the Get
   * @return true if the specified Get matches one or more keys, false if not
   * @throws IOException e
   */
  boolean exists(Get get) throws IOException;

  /**
   * Method that does a batch call on Deletes, Gets and Puts.
   *
   * @param actions list of Get, Put, Delete objects
   * @param results Empty Result[], same size as actions. Provides access to partial
   *                results, in case an exception is thrown. A null in the result array means that
   *                the call for that action failed, even after retries
   * @throws IOException
   * @since 0.90.0
   */
  void batch(final List<Row> actions, final Result[] results) throws IOException;

  /**
   * Method that does a batch call on Deletes, Gets and Puts.
   *
   * @param actions list of Get, Put, Delete objects
   * @return the results from the actions. A null in the return array means that
   *         the call for that action failed, even after retries
   * @throws IOException
   * @since 0.90.0
   */
  Result[] batch(final List<Row> actions) throws IOException;

  /**
   * Extracts certain cells from a given row.
   * @param get The object that specifies what data to fetch and from which row.
   * @return The data coming from the specified row, if it exists.  If the row
   * specified doesn't exist, the {@link Result} instance returned won't
   * contain any {@link KeyValue}, as indicated by {@link Result#isEmpty()}.
   * @throws IOException if a remote or network exception occurs.
   * @since 0.20.0
   */
  Result get(Get get) throws IOException;

  /**
   * Extracts certain cells from the given rows, in batch.
   *
   * @param gets The objects that specify what data to fetch and from which rows.
   *
   * @return The data coming from the specified rows, if it exists.  If the row
   *         specified doesn't exist, the {@link Result} instance returned won't
   *         contain any {@link KeyValue}, as indicated by {@link Result#isEmpty()}.
   *         A null in the return array means that the get operation for that
   *         Get failed, even after retries.
   * @throws IOException if a remote or network exception occurs.
   *
   * @since 0.90.0
   */
  Result[] get(List<Get> gets) throws IOException;

  /**
   * Return the row that matches <i>row</i> exactly,
   * or the one that immediately precedes it.
   *
   * @param row A row key.
   * @param family Column family to include in the {@link Result}.
   * @throws IOException if a remote or network exception occurs.
   * @since 0.20.0
   */
  Result getRowOrBefore(byte[] row, byte[] family) throws IOException;

  /**
   * Returns a scanner on the current table as specified by the {@link Scan}
   * object.
   *
   * @param scan A configured {@link Scan} object.
   * @return A scanner.
   * @throws IOException if a remote or network exception occurs.
   * @since 0.20.0
   */
  ResultScanner getScanner(Scan scan) throws IOException;

  /**
   * Gets a scanner on the current table for the given family.
   *
   * @param family The column family to scan.
   * @return A scanner.
   * @throws IOException if a remote or network exception occurs.
   * @since 0.20.0
   */
  ResultScanner getScanner(byte[] family) throws IOException;

  /**
   * Gets a scanner on the current table for the given family and qualifier.
   *
   * @param family The column family to scan.
   * @param qualifier The column qualifier to scan.
   * @return A scanner.
   * @throws IOException if a remote or network exception occurs.
   * @since 0.20.0
   */
  ResultScanner getScanner(byte[] family, byte[] qualifier) throws IOException;


  /**
   * Puts some data in the table.
   * <p>
   * If {@link #isAutoFlush isAutoFlush} is false, the update is buffered
   * until the internal buffer is full.
   * @param put The data to put.
   * @throws IOException if a remote or network exception occurs.
   * @since 0.20.0
   */
  void put(Put put) throws IOException;

  /**
   * Puts some data in the table, in batch.
   * <p>
   * If {@link #isAutoFlush isAutoFlush} is false, the update is buffered
   * until the internal buffer is full.
   * @param puts The list of mutations to apply.  The list gets modified by this
   * method (in particular it gets re-ordered, so the order in which the elements
   * are inserted in the list gives no guarantee as to the order in which the
   * {@link Put}s are executed).
   * @throws IOException if a remote or network exception occurs. In that case
   * the {@code puts} argument will contain the {@link Put} instances that
   * have not be successfully applied.
   * @since 0.20.0
   */
  void put(List<Put> puts) throws IOException;

  /**
   * Atomically checks if a row/family/qualifier value matches the expected
   * value. If it does, it adds the put.  If the passed value is null, the check
   * is for the lack of column (ie: non-existance)
   *
   * @param row to check
   * @param family column family to check
   * @param qualifier column qualifier to check
   * @param value the expected value
   * @param put data to put if check succeeds
   * @throws IOException e
   * @return true if the new put was executed, false otherwise
   */
  boolean checkAndPut(byte[] row, byte[] family, byte[] qualifier,
      byte[] value, Put put) throws IOException;

  /**
   * Deletes the specified cells/row.
   *
   * @param delete The object that specifies what to delete.
   * @throws IOException if a remote or network exception occurs.
   * @since 0.20.0
   */
  void delete(Delete delete) throws IOException;

  /**
   * Deletes the specified cells/rows in bulk.
   * @param deletes List of things to delete.  List gets modified by this
   * method (in particular it gets re-ordered, so the order in which the elements
   * are inserted in the list gives no guarantee as to the order in which the
   * {@link Delete}s are executed).
   * @throws IOException if a remote or network exception occurs. In that case
   * the {@code deletes} argument will contain the {@link Delete} instances
   * that have not be successfully applied.
   * @since 0.20.1
   */
  void delete(List<Delete> deletes) throws IOException;

  /**
   * Atomically checks if a row/family/qualifier value matches the expected
   * value. If it does, it adds the delete.  If the passed value is null, the 
   * check is for the lack of column (ie: non-existance)
   *
   * @param row to check
   * @param family column family to check
   * @param qualifier column qualifier to check
   * @param value the expected value
   * @param delete data to delete if check succeeds
   * @throws IOException e
   * @return true if the new delete was executed, false otherwise
   */
  boolean checkAndDelete(byte[] row, byte[] family, byte[] qualifier,
      byte[] value, Delete delete) throws IOException;

  /**
   * Atomically increments a column value.
   * <p>
   * Equivalent to {@code {@link #incrementColumnValue(byte[], byte[], byte[],
   * long, boolean) incrementColumnValue}(row, family, qualifier, amount,
   * <b>true</b>)}
   * @param row The row that contains the cell to increment.
   * @param family The column family of the cell to increment.
   * @param qualifier The column qualifier of the cell to increment.
   * @param amount The amount to increment the cell with (or decrement, if the
   * amount is negative).
   * @return The new value, post increment.
   * @throws IOException if a remote or network exception occurs.
   */
  long incrementColumnValue(byte[] row, byte[] family, byte[] qualifier,
      long amount) throws IOException;

  /**
   * Atomically increments a column value. If the column value already exists
   * and is not a big-endian long, this could throw an exception. If the column
   * value does not yet exist it is initialized to <code>amount</code> and
   * written to the specified column.
   *
   * <p>Setting writeToWAL to false means that in a fail scenario, you will lose
   * any increments that have not been flushed.
   * @param row The row that contains the cell to increment.
   * @param family The column family of the cell to increment.
   * @param qualifier The column qualifier of the cell to increment.
   * @param amount The amount to increment the cell with (or decrement, if the
   * amount is negative).
   * @param writeToWAL if {@code true}, the operation will be applied to the
   * Write Ahead Log (WAL).  This makes the operation slower but safer, as if
   * the call returns successfully, it is guaranteed that the increment will
   * be safely persisted.  When set to {@code false}, the call may return
   * successfully before the increment is safely persisted, so it's possible
   * that the increment be lost in the event of a failure happening before the
   * operation gets persisted.
   * @return The new value, post increment.
   * @throws IOException if a remote or network exception occurs.
   */
  long incrementColumnValue(byte[] row, byte[] family, byte[] qualifier,
      long amount, boolean writeToWAL) throws IOException;

  /**
   * Tells whether or not 'auto-flush' is turned on.
   *
   * @return {@code true} if 'auto-flush' is enabled (default), meaning
   * {@link Put} operations don't get buffered/delayed and are immediately
   * executed.
   */
  boolean isAutoFlush();

  /**
   * Executes all the buffered {@link Put} operations.
   * <p>
   * This method gets called once automatically for every {@link Put} or batch
   * of {@link Put}s (when {@link #put(List<Put>)} is used) when
   * {@link #isAutoFlush} is {@code true}.
   * @throws IOException if a remote or network exception occurs.
   */
  void flushCommits() throws IOException;

  /**
   * Releases any resources help or pending changes in internal buffers.
   *
   * @throws IOException if a remote or network exception occurs.
   */
  void close() throws IOException;

  /**
   * Obtains a lock on a row.
   *
   * @param row The row to lock.
   * @return A {@link RowLock} containing the row and lock id.
   * @throws IOException if a remote or network exception occurs.
   * @see RowLock
   * @see #unlockRow
   */
  RowLock lockRow(byte[] row) throws IOException;

  /**
   * Releases a row lock.
   *
   * @param rl The row lock to release.
   * @throws IOException if a remote or network exception occurs.
   * @see RowLock
   * @see #unlockRow
   */
  void unlockRow(RowLock rl) throws IOException;

  /**
   * Creates and returns a proxy to the CoprocessorProtocol instance running in the
   * region containing the specified row.  The row given does not actually have
   * to exist.  Whichever region would contain the row based on start and end keys will
   * be used.  Note that the {@code row} parameter is also not passed to the
   * coprocessor handler registered for this protocol, unless the {@code row}
   * is separately passed as an argument in a proxy method call.  The parameter
   * here is just used to locate the region used to handle the call.
   *
   * @param protocol The class or interface defining the remote protocol
   * @param row The row key used to identify the remote region location
   * @return
   */
<<<<<<< HEAD
  <T extends CoprocessorProtocol> T proxy(Class<T> protocol, byte[] row);

  /**
   * Invoke the passed {@link org.apache.hadoop.hbase.client.Batch.Call} against
=======
  <T extends CoprocessorProtocol> T coprocessorProxy(Class<T> protocol, byte[] row);

  /**
   * Invoke the passed {@link org.apache.hadoop.hbase.client.coprocessor.Batch.Call} against
>>>>>>> 54c63e39
   * the {@link CoprocessorProtocol} instances running in the selected regions.
   * All regions beginning with the region containing the <code>startKey</code>
   * row, through to the region containing the <code>endKey</code> row (inclusive)
   * will be used.  If <code>startKey</code> or <code>endKey</code> is
   * <code>null</code>, the first and last regions in the table, respectively,
   * will be used in the range selection.
   *
   * @param protocol the CoprocessorProtocol implementation to call
   * @param startKey start region selection with region containing this row
   * @param endKey select regions up to and including the region containing this row
   * @param callable wraps the CoprocessorProtocol implementation method calls made per-region
   * @param <T> CoprocessorProtocol subclass for the remote invocation
<<<<<<< HEAD
   * @param <R> Return type for the {@link org.apache.hadoop.hbase.client.Batch.Call#call(Object)} method
   * @return a <code>Map</code> of region names to {@link Batch.Call#call(Object)} return values
   */
  <T extends CoprocessorProtocol, R> Map<byte[],R> exec(
=======
   * @param <R> Return type for the {@link org.apache.hadoop.hbase.client.coprocessor.Batch.Call#call(Object)} method
   * @return a <code>Map</code> of region names to {@link Batch.Call#call(Object)} return values
   */
  <T extends CoprocessorProtocol, R> Map<byte[],R> coprocessorExec(
>>>>>>> 54c63e39
      Class<T> protocol, byte[] startKey, byte[] endKey, Batch.Call<T,R> callable)
      throws IOException, Throwable;

  /**
<<<<<<< HEAD
   * Invoke the passed {@link org.apache.hadoop.hbase.client.Batch.Call} against
=======
   * Invoke the passed {@link org.apache.hadoop.hbase.client.coprocessor.Batch.Call} against
>>>>>>> 54c63e39
   * the {@link CoprocessorProtocol} instances running in the selected regions.
   * All regions beginning with the region containing the <code>startKey</code>
   * row, through to the region containing the <code>endKey</code> row (inclusive)
   * will be used.  If <code>startKey</code> or <code>endKey</code> is
   * <code>null</code>, the first and last regions in the table, respectively,
   * will be used in the range selection.
   *
   * <p>
   * For each result, the given {@link Batch.Callback#update(byte[], byte[], Object)}
   * method will be called.
   *</p>
   *
   * @param protocol the CoprocessorProtocol implementation to call
   * @param startKey start region selection with region containing this row
   * @param endKey select regions up to and including the region containing this row
   * @param callable wraps the CoprocessorProtocol implementation method calls made per-region
<<<<<<< HEAD
   * @param callback an instance upon which {@link Batch.Callback#update(byte[], byte[], Object)} with the {@link Batch.Call#call(Object)} return value for each region
   * @param <T> CoprocessorProtocol subclass for the remote invocation
   * @param <R> Return type for the {@link org.apache.hadoop.hbase.client.Batch.Call#call(Object)} method
   */
  <T extends CoprocessorProtocol, R> void exec(
=======
   * @param callback an instance upon which {@link Batch.Callback#update(byte[], byte[], Object)} with the {@link org.apache.hadoop.hbase.client.coprocessor.Batch.Call#call(Object)} return value for each region
   * @param <T> CoprocessorProtocol subclass for the remote invocation
   * @param <R> Return type for the {@link org.apache.hadoop.hbase.client.coprocessor.Batch.Call#call(Object)} method
   */
  <T extends CoprocessorProtocol, R> void coprocessorExec(
>>>>>>> 54c63e39
      Class<T> protocol, byte[] startKey, byte[] endKey,
      Batch.Call<T,R> callable, Batch.Callback<R> callback)
      throws IOException, Throwable;
}<|MERGE_RESOLUTION|>--- conflicted
+++ resolved
@@ -22,10 +22,7 @@
 import org.apache.hadoop.conf.Configuration;
 import org.apache.hadoop.hbase.HTableDescriptor;
 import org.apache.hadoop.hbase.KeyValue;
-<<<<<<< HEAD
-=======
 import org.apache.hadoop.hbase.client.coprocessor.Batch;
->>>>>>> 54c63e39
 import org.apache.hadoop.hbase.ipc.CoprocessorProtocol;
 
 import java.io.IOException;
@@ -354,17 +351,10 @@
    * @param row The row key used to identify the remote region location
    * @return
    */
-<<<<<<< HEAD
-  <T extends CoprocessorProtocol> T proxy(Class<T> protocol, byte[] row);
-
-  /**
-   * Invoke the passed {@link org.apache.hadoop.hbase.client.Batch.Call} against
-=======
   <T extends CoprocessorProtocol> T coprocessorProxy(Class<T> protocol, byte[] row);
 
   /**
    * Invoke the passed {@link org.apache.hadoop.hbase.client.coprocessor.Batch.Call} against
->>>>>>> 54c63e39
    * the {@link CoprocessorProtocol} instances running in the selected regions.
    * All regions beginning with the region containing the <code>startKey</code>
    * row, through to the region containing the <code>endKey</code> row (inclusive)
@@ -377,26 +367,15 @@
    * @param endKey select regions up to and including the region containing this row
    * @param callable wraps the CoprocessorProtocol implementation method calls made per-region
    * @param <T> CoprocessorProtocol subclass for the remote invocation
-<<<<<<< HEAD
-   * @param <R> Return type for the {@link org.apache.hadoop.hbase.client.Batch.Call#call(Object)} method
-   * @return a <code>Map</code> of region names to {@link Batch.Call#call(Object)} return values
-   */
-  <T extends CoprocessorProtocol, R> Map<byte[],R> exec(
-=======
    * @param <R> Return type for the {@link org.apache.hadoop.hbase.client.coprocessor.Batch.Call#call(Object)} method
    * @return a <code>Map</code> of region names to {@link Batch.Call#call(Object)} return values
    */
   <T extends CoprocessorProtocol, R> Map<byte[],R> coprocessorExec(
->>>>>>> 54c63e39
       Class<T> protocol, byte[] startKey, byte[] endKey, Batch.Call<T,R> callable)
       throws IOException, Throwable;
 
   /**
-<<<<<<< HEAD
-   * Invoke the passed {@link org.apache.hadoop.hbase.client.Batch.Call} against
-=======
    * Invoke the passed {@link org.apache.hadoop.hbase.client.coprocessor.Batch.Call} against
->>>>>>> 54c63e39
    * the {@link CoprocessorProtocol} instances running in the selected regions.
    * All regions beginning with the region containing the <code>startKey</code>
    * row, through to the region containing the <code>endKey</code> row (inclusive)
@@ -413,19 +392,11 @@
    * @param startKey start region selection with region containing this row
    * @param endKey select regions up to and including the region containing this row
    * @param callable wraps the CoprocessorProtocol implementation method calls made per-region
-<<<<<<< HEAD
-   * @param callback an instance upon which {@link Batch.Callback#update(byte[], byte[], Object)} with the {@link Batch.Call#call(Object)} return value for each region
-   * @param <T> CoprocessorProtocol subclass for the remote invocation
-   * @param <R> Return type for the {@link org.apache.hadoop.hbase.client.Batch.Call#call(Object)} method
-   */
-  <T extends CoprocessorProtocol, R> void exec(
-=======
    * @param callback an instance upon which {@link Batch.Callback#update(byte[], byte[], Object)} with the {@link org.apache.hadoop.hbase.client.coprocessor.Batch.Call#call(Object)} return value for each region
    * @param <T> CoprocessorProtocol subclass for the remote invocation
    * @param <R> Return type for the {@link org.apache.hadoop.hbase.client.coprocessor.Batch.Call#call(Object)} method
    */
   <T extends CoprocessorProtocol, R> void coprocessorExec(
->>>>>>> 54c63e39
       Class<T> protocol, byte[] startKey, byte[] endKey,
       Batch.Call<T,R> callable, Batch.Callback<R> callback)
       throws IOException, Throwable;
