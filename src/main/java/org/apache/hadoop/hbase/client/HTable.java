/**
 * Copyright 2010 The Apache Software Foundation
 *
 * Licensed to the Apache Software Foundation (ASF) under one
 * or more contributor license agreements.  See the NOTICE file
 * distributed with this work for additional information
 * regarding copyright ownership.  The ASF licenses this file
 * to you under the Apache License, Version 2.0 (the
 * "License"); you may not use this file except in compliance
 * with the License.  You may obtain a copy of the License at
 *
 *     http://www.apache.org/licenses/LICENSE-2.0
 *
 * Unless required by applicable law or agreed to in writing, software
 * distributed under the License is distributed on an "AS IS" BASIS,
 * WITHOUT WARRANTIES OR CONDITIONS OF ANY KIND, either express or implied.
 * See the License for the specific language governing permissions and
 * limitations under the License.
 */
package org.apache.hadoop.hbase.client;

import com.google.common.base.Function;
import com.google.common.collect.Lists;
import org.apache.commons.logging.Log;
import org.apache.commons.logging.LogFactory;
import org.apache.hadoop.conf.Configuration;
import org.apache.hadoop.hbase.DoNotRetryIOException;
import org.apache.hadoop.hbase.HBaseConfiguration;
import org.apache.hadoop.hbase.HConstants;
import org.apache.hadoop.hbase.HRegionInfo;
import org.apache.hadoop.hbase.HRegionLocation;
import org.apache.hadoop.hbase.HServerAddress;
import org.apache.hadoop.hbase.HTableDescriptor;
import org.apache.hadoop.hbase.KeyValue;
import org.apache.hadoop.hbase.NotServingRegionException;
import org.apache.hadoop.hbase.UnknownScannerException;
import org.apache.hadoop.hbase.ZooKeeperConnectionException;
import org.apache.hadoop.hbase.client.MetaScanner.MetaScannerVisitor;
<<<<<<< HEAD
=======
import org.apache.hadoop.hbase.client.coprocessor.Batch;
>>>>>>> 54c63e39
import org.apache.hadoop.hbase.ipc.CoprocessorProtocol;
import org.apache.hadoop.hbase.ipc.ExecRPCInvoker;
import org.apache.hadoop.hbase.util.Bytes;
import org.apache.hadoop.hbase.util.Pair;
import org.apache.hadoop.hbase.util.Writables;

import java.io.IOException;
import java.lang.reflect.Proxy;
import java.util.ArrayList;
import java.util.Arrays;
import java.util.Iterator;
import java.util.LinkedList;
import java.util.List;
import java.util.Map;
import java.util.TreeMap;
import java.util.concurrent.ExecutorService;
import java.util.concurrent.LinkedBlockingQueue;
import java.util.concurrent.ThreadFactory;
import java.util.concurrent.ThreadPoolExecutor;
import java.util.concurrent.TimeUnit;
import java.util.concurrent.atomic.AtomicInteger;

import java.io.DataInput;
import java.io.DataOutput;

/**
 * Used to communicate with a single HBase table.
 * 
 * This class is not thread safe for updates; the underlying write buffer can
 * be corrupted if multiple threads contend over a single HTable instance.
 * 
 * <p>Instances of HTable passed the same {@link Configuration} instance will
 * share connections to master and the zookeeper ensemble as well as caches of
 * region locations.  This happens because they will all share the same
 * {@link HConnection} instance (internally we keep a Map of {@link HConnection}
 * instances keyed by {@link Configuration}).
 * {@link HConnection} will read most of the
 * configuration it needs from the passed {@link Configuration} on initial
 * construction.  Thereafter, for settings such as
 * <code>hbase.client.pause</code>, <code>hbase.client.retries.number</code>,
 * and <code>hbase.client.rpc.maxattempts</code> updating their values in the
 * passed {@link Configuration} subsequent to {@link HConnection} construction
 * will go unnoticed.  To run with changed values, make a new
 * {@link HTable} passing a new {@link Configuration} instance that has the
 * new configuration.
 * 
 * @see HBaseAdmin for create, drop, list, enable and disable of tables.
 */
public class HTable implements HTableInterface {
  private final HConnection connection;
  private final byte [] tableName;
  protected final int scannerTimeout;
  private volatile Configuration configuration;
  private final ArrayList<Put> writeBuffer = new ArrayList<Put>();
  private long writeBufferSize;
  private boolean autoFlush;
  private long currentWriteBufferSize;
  protected int scannerCaching;
  private int maxKeyValueSize;
  private ExecutorService pool;  // For Multi
  private long maxScannerResultSize;

  /**
   * Creates an object to access a HBase table.
   * Internally it creates a new instance of {@link Configuration} and a new
   * client to zookeeper as well as other resources.  It also comes up with 
   * a fresh view of the cluster and must do discovery from scratch of region
   * locations; i.e. it will not make use of already-cached region locations if
   * available. Use only when being quick and dirty.
   * @throws IOException if a remote or network exception occurs
   * @see #HTable(Configuration, String)
   */
  public HTable(final String tableName)
  throws IOException {
    this(HBaseConfiguration.create(), Bytes.toBytes(tableName));
  }

  /**
   * Creates an object to access a HBase table.
   * Internally it creates a new instance of {@link Configuration} and a new
   * client to zookeeper as well as other resources.  It also comes up with 
   * a fresh view of the cluster and must do discovery from scratch of region
   * locations; i.e. it will not make use of already-cached region locations if
   * available. Use only when being quick and dirty.
   * @param tableName Name of the table.
   * @throws IOException if a remote or network exception occurs
   * @see #HTable(Configuration, String)
   */
  public HTable(final byte [] tableName)
  throws IOException {
    this(HBaseConfiguration.create(), tableName);
  }

  /**
   * Creates an object to access a HBase table.
   * Shares zookeeper connection and other resources with other HTable instances
   * created with the same <code>conf</code> instance.  Uses already-populated
   * region cache if one is available, populated by any other HTable instances
   * sharing this <code>conf</code> instance.  Recommended.
   * @param conf Configuration object to use.
   * @param tableName Name of the table.
   * @throws IOException if a remote or network exception occurs
   */
  public HTable(Configuration conf, final String tableName)
  throws IOException {
    this(conf, Bytes.toBytes(tableName));
  }


  /**
   * Creates an object to access a HBase table.
   * Shares zookeeper connection and other resources with other HTable instances
   * created with the same <code>conf</code> instance.  Uses already-populated
   * region cache if one is available, populated by any other HTable instances
   * sharing this <code>conf</code> instance.  Recommended.
   * @param conf Configuration object to use.
   * @param tableName Name of the table.
   * @throws IOException if a remote or network exception occurs
   */
  public HTable(Configuration conf, final byte [] tableName)
  throws IOException {
    this.tableName = tableName;
    if (conf == null) {
      this.scannerTimeout = 0;
      this.connection = null;
      return;
    }
    this.connection = HConnectionManager.getConnection(conf);
    this.scannerTimeout =
      (int) conf.getLong(HConstants.HBASE_REGIONSERVER_LEASE_PERIOD_KEY, HConstants.DEFAULT_HBASE_REGIONSERVER_LEASE_PERIOD);
    this.configuration = conf;
    this.connection.locateRegion(tableName, HConstants.EMPTY_START_ROW);
    this.writeBufferSize = conf.getLong("hbase.client.write.buffer", 2097152);
    this.autoFlush = true;
    this.currentWriteBufferSize = 0;
    this.scannerCaching = conf.getInt("hbase.client.scanner.caching", 1);

    this.maxScannerResultSize = conf.getLong(
      HConstants.HBASE_CLIENT_SCANNER_MAX_RESULT_SIZE_KEY,
      HConstants.DEFAULT_HBASE_CLIENT_SCANNER_MAX_RESULT_SIZE);
    this.maxKeyValueSize = conf.getInt("hbase.client.keyvalue.maxsize", -1);
    
    int nrThreads = conf.getInt("hbase.htable.threads.max", getCurrentNrHRS());
    if (nrThreads == 0) {
      nrThreads = 1; // is there a better default?
    }

    // Unfortunately Executors.newCachedThreadPool does not allow us to
    // set the maximum size of the pool, so we have to do it ourselves.
    this.pool = new ThreadPoolExecutor(0, nrThreads,
        60, TimeUnit.SECONDS,
        new LinkedBlockingQueue<Runnable>(),
        new DaemonThreadFactory());
  }

  public Configuration getConfiguration() {
    return configuration;
  }

  /**
   * TODO Might want to change this to public, would be nice if the number
   * of threads would automatically change when servers were added and removed
   * @return the number of region servers that are currently running
   * @throws IOException if a remote or network exception occurs
   */
  int getCurrentNrHRS() throws IOException {
    HBaseAdmin admin = new HBaseAdmin(this.configuration);
    return admin.getClusterStatus().getServers();
  }

  /**
   * Tells whether or not a table is enabled or not.
   * @param tableName Name of table to check.
   * @return {@code true} if table is online.
   * @throws IOException if a remote or network exception occurs
   */
  public static boolean isTableEnabled(String tableName) throws IOException {
    return isTableEnabled(Bytes.toBytes(tableName));
  }

  /**
   * Tells whether or not a table is enabled or not.
   * @param tableName Name of table to check.
   * @return {@code true} if table is online.
   * @throws IOException if a remote or network exception occurs
   */
  public static boolean isTableEnabled(byte[] tableName) throws IOException {
    return isTableEnabled(HBaseConfiguration.create(), tableName);
  }

  /**
   * Tells whether or not a table is enabled or not.
   * @param conf The Configuration object to use.
   * @param tableName Name of table to check.
   * @return {@code true} if table is online.
   * @throws IOException if a remote or network exception occurs
   */
  public static boolean isTableEnabled(Configuration conf, String tableName)
  throws IOException {
    return isTableEnabled(conf, Bytes.toBytes(tableName));
  }

  /**
   * Tells whether or not a table is enabled or not.
   * @param conf The Configuration object to use.
   * @param tableName Name of table to check.
   * @return {@code true} if table is online.
   * @throws IOException if a remote or network exception occurs
   */
  public static boolean isTableEnabled(Configuration conf, byte[] tableName)
  throws IOException {
    return HConnectionManager.getConnection(conf).isTableEnabled(tableName);
  }

  /**
   * Find region location hosting passed row using cached info
   * @param row Row to find.
   * @return The location of the given row.
   * @throws IOException if a remote or network exception occurs
   */
  public HRegionLocation getRegionLocation(final String row)
  throws IOException {
    return connection.getRegionLocation(tableName, Bytes.toBytes(row), false);
  }

  /**
   * Finds the region on which the given row is being served.
   * @param row Row to find.
   * @return Location of the row.
   * @throws IOException if a remote or network exception occurs
   */
  public HRegionLocation getRegionLocation(final byte [] row)
  throws IOException {
    return connection.getRegionLocation(tableName, row, false);
  }

  @Override
  public byte [] getTableName() {
    return this.tableName;
  }

  /**
   * <em>INTERNAL</em> Used by unit tests and tools to do low-level
   * manipulations.
   * @return An HConnection instance.
   */
  // TODO(tsuna): Remove this.  Unit tests shouldn't require public helpers.
  public HConnection getConnection() {
    return this.connection;
  }

  /**
   * Gets the number of rows that a scanner will fetch at once.
   * <p>
   * The default value comes from {@code hbase.client.scanner.caching}.
   */
  public int getScannerCaching() {
    return scannerCaching;
  }

  /**
   * Sets the number of rows that a scanner will fetch at once.
   * <p>
   * This will override the value specified by
   * {@code hbase.client.scanner.caching}.
   * Increasing this value will reduce the amount of work needed each time
   * {@code next()} is called on a scanner, at the expense of memory use
   * (since more rows will need to be maintained in memory by the scanners).
   * @param scannerCaching the number of rows a scanner will fetch at once.
   */
  public void setScannerCaching(int scannerCaching) {
    this.scannerCaching = scannerCaching;
  }

  @Override
  public HTableDescriptor getTableDescriptor() throws IOException {
    return new UnmodifyableHTableDescriptor(
      this.connection.getHTableDescriptor(this.tableName));
  }

  /**
   * Gets the starting row key for every region in the currently open table.
   * <p>
   * This is mainly useful for the MapReduce integration.
   * @return Array of region starting row keys
   * @throws IOException if a remote or network exception occurs
   */
  public byte [][] getStartKeys() throws IOException {
    return getStartEndKeys().getFirst();
  }

  /**
   * Gets the ending row key for every region in the currently open table.
   * <p>
   * This is mainly useful for the MapReduce integration.
   * @return Array of region ending row keys
   * @throws IOException if a remote or network exception occurs
   */
  public byte[][] getEndKeys() throws IOException {
    return getStartEndKeys().getSecond();
  }

  /**
   * Gets the starting and ending row keys for every region in the currently
   * open table.
   * <p>
   * This is mainly useful for the MapReduce integration.
   * @return Pair of arrays of region starting and ending row keys
   * @throws IOException if a remote or network exception occurs
   */
  @SuppressWarnings("unchecked")
  public Pair<byte[][],byte[][]> getStartEndKeys() throws IOException {
    final List<byte[]> startKeyList = new ArrayList<byte[]>();
    final List<byte[]> endKeyList = new ArrayList<byte[]>();
    MetaScannerVisitor visitor = new MetaScannerVisitor() {
      public boolean processRow(Result rowResult) throws IOException {
        HRegionInfo info = Writables.getHRegionInfo(
            rowResult.getValue(HConstants.CATALOG_FAMILY,
                HConstants.REGIONINFO_QUALIFIER));
        if (Bytes.equals(info.getTableDesc().getName(), getTableName())) {
          if (!(info.isOffline() || info.isSplit())) {
            startKeyList.add(info.getStartKey());
            endKeyList.add(info.getEndKey());
          }
        }
        return true;
      }
    };
    MetaScanner.metaScan(configuration, visitor, this.tableName);
    return new Pair(startKeyList.toArray(new byte[startKeyList.size()][]),
                endKeyList.toArray(new byte[endKeyList.size()][]));
  }

  /**
   * Gets all the regions and their address for this table.
   * <p>
   * This is mainly useful for the MapReduce integration.
   * @return A map of HRegionInfo with it's server address
   * @throws IOException if a remote or network exception occurs
   */
  public Map<HRegionInfo, HServerAddress> getRegionsInfo() throws IOException {
    final Map<HRegionInfo, HServerAddress> regionMap =
      new TreeMap<HRegionInfo, HServerAddress>();

    MetaScannerVisitor visitor = new MetaScannerVisitor() {
      public boolean processRow(Result rowResult) throws IOException {
        HRegionInfo info = Writables.getHRegionInfo(
            rowResult.getValue(HConstants.CATALOG_FAMILY,
                HConstants.REGIONINFO_QUALIFIER));

        if (!(Bytes.equals(info.getTableDesc().getName(), getTableName()))) {
          return false;
        }

        HServerAddress server = new HServerAddress();
        byte [] value = rowResult.getValue(HConstants.CATALOG_FAMILY,
            HConstants.SERVER_QUALIFIER);
        if (value != null && value.length > 0) {
          String address = Bytes.toString(value);
          server = new HServerAddress(address);
        }

        if (!(info.isOffline() || info.isSplit())) {
          regionMap.put(new UnmodifyableHRegionInfo(info), server);
        }
        return true;
      }

    };
    MetaScanner.metaScan(configuration, visitor, tableName);
    return regionMap;
  }

  /**
   * Save the passed region information and the table's regions
   * cache.
   * <p>
   * This is mainly useful for the MapReduce integration. You can call
   * {@link #deserializeRegionInfo deserializeRegionInfo}
   * to deserialize regions information from a
   * {@link DataInput}, then call this method to load them to cache.
   *
   * <pre>
   * {@code
   * HTable t1 = new HTable("foo");
   * FileInputStream fis = new FileInputStream("regions.dat");
   * DataInputStream dis = new DataInputStream(fis);
   *
   * Map<HRegionInfo, HServerAddress> hm = t1.deserializeRegionInfo(dis);
   * t1.prewarmRegionCache(hm);
   * }
   * </pre>
   * @param regionMap This piece of regions information will be loaded
   * to region cache.
   */
  public void prewarmRegionCache(Map<HRegionInfo, HServerAddress> regionMap) {
    this.connection.prewarmRegionCache(this.getTableName(), regionMap);
  }

  /**
   * Serialize the regions information of this table and output
   * to <code>out</code>.
   * <p>
   * This is mainly useful for the MapReduce integration. A client could
   * perform a large scan for all the regions for the table, serialize the
   * region info to a file. MR job can ship a copy of the meta for the table in
   * the DistributedCache.
   * <pre>
   * {@code
   * FileOutputStream fos = new FileOutputStream("regions.dat");
   * DataOutputStream dos = new DataOutputStream(fos);
   * table.serializeRegionInfo(dos);
   * dos.flush();
   * dos.close();
   * }
   * </pre>
   * @param out {@link DataOutput} to serialize this object into.
   * @throws IOException if a remote or network exception occurs
   */
  public void serializeRegionInfo(DataOutput out) throws IOException {
    Map<HRegionInfo, HServerAddress> allRegions = this.getRegionsInfo();
    // first, write number of regions
    out.writeInt(allRegions.size());
    for (Map.Entry<HRegionInfo, HServerAddress> es : allRegions.entrySet()) {
      es.getKey().write(out);
      es.getValue().write(out);
    }
  }

  /**
   * Read from <code>in</code> and deserialize the regions information.
   *
   * <p>It behaves similarly as {@link #getRegionsInfo getRegionsInfo}, except
   * that it loads the region map from a {@link DataInput} object.
   *
   * <p>It is supposed to be followed immediately by  {@link
   * #prewarmRegionCache prewarmRegionCache}.
   *
   * <p>
   * Please refer to {@link #prewarmRegionCache prewarmRegionCache} for usage.
   *
   * @param in {@link DataInput} object.
   * @return A map of HRegionInfo with its server address.
   * @throws IOException if an I/O exception occurs.
   */
  public Map<HRegionInfo, HServerAddress> deserializeRegionInfo(DataInput in)
  throws IOException {
    final Map<HRegionInfo, HServerAddress> allRegions =
      new TreeMap<HRegionInfo, HServerAddress>();

    // the first integer is expected to be the size of records
    int regionsCount = in.readInt();
    for (int i = 0; i < regionsCount; ++i) {
      HRegionInfo hri = new HRegionInfo();
      hri.readFields(in);
      HServerAddress hsa = new HServerAddress();
      hsa.readFields(in);
      allRegions.put(hri, hsa);
    }
    return allRegions;
  }

   @Override
   public Result getRowOrBefore(final byte[] row, final byte[] family)
   throws IOException {
     return connection.getRegionServerWithRetries(
         new ServerCallable<Result>(connection, tableName, row) {
       public Result call() throws IOException {
         return server.getClosestRowBefore(location.getRegionInfo().getRegionName(),
           row, family);
       }
     });
   }

  @Override
  public ResultScanner getScanner(final Scan scan) throws IOException {
    ClientScanner s = new ClientScanner(scan);
    s.initialize();
    return s;
  }

  @Override
  public ResultScanner getScanner(byte [] family) throws IOException {
    Scan scan = new Scan();
    scan.addFamily(family);
    return getScanner(scan);
  }

  @Override
  public ResultScanner getScanner(byte [] family, byte [] qualifier)
  throws IOException {
    Scan scan = new Scan();
    scan.addColumn(family, qualifier);
    return getScanner(scan);
  }

  public Result get(final Get get) throws IOException {
    return connection.getRegionServerWithRetries(
        new ServerCallable<Result>(connection, tableName, get.getRow()) {
          public Result call() throws IOException {
            return server.get(location.getRegionInfo().getRegionName(), get);
          }
        }
    );
  }

   public Result[] get(List<Get> gets) throws IOException {
    return batch((List) gets);
  }

  /**
   * Method that does a batch call on Deletes, Gets and Puts.
   *
   * @param actions list of Get, Put, Delete objects
   * @param results Empty Result[], same size as actions. Provides access to partial
   * results, in case an exception is thrown. A null in the result array means that
   * the call for that action failed, even after retries
   * @throws IOException
   */
  @Override
  public synchronized void batch(final List<Row> actions, final Result[] results) throws IOException {
    connection.processBatch(actions, tableName, pool, results);
  }

  /**
   * Method that does a batch call on Deletes, Gets and Puts.
   * 
   * @param actions list of Get, Put, Delete objects
   * @return the results from the actions. A null in the return array means that
   * the call for that action failed, even after retries
   * @throws IOException
   */
  @Override
  public synchronized Result[] batch(final List<Row> actions) throws IOException {
    Result[] results = new Result[actions.size()];
    connection.processBatch(actions, tableName, pool, results);
    return results;
  }

  /**
   * Deletes the specified cells/row.
   * 
   * @param delete The object that specifies what to delete.
   * @throws IOException if a remote or network exception occurs.
   * @since 0.20.0
   */
  @Override
  public void delete(final Delete delete)
  throws IOException {
    connection.getRegionServerWithRetries(
        new ServerCallable<Boolean>(connection, tableName, delete.getRow()) {
          public Boolean call() throws IOException {
            server.delete(location.getRegionInfo().getRegionName(), delete);
            return null; // FindBugs NP_BOOLEAN_RETURN_NULL
          }
        }
    );
  }

  /**
   * Deletes the specified cells/rows in bulk.
   * @param deletes List of things to delete. As a side effect, it will be modified:
   * successful {@link Delete}s are removed. The ordering of the list will not change. 
   * @throws IOException if a remote or network exception occurs. In that case
   * the {@code deletes} argument will contain the {@link Delete} instances
   * that have not be successfully applied.
   * @since 0.20.1
   */
  @Override
  public void delete(final List<Delete> deletes)
  throws IOException {
    Result[] results = new Result[deletes.size()];
    connection.processBatch((List) deletes, tableName, pool, results);

    // mutate list so that it is empty for complete success, or contains only failed records
    // results are returned in the same order as the requests in list
    // walk the list backwards, so we can remove from list without impacting the indexes of earlier members
    for (int i = results.length - 1; i>=0; i--) {
      // if result is not null, it succeeded
      if (results[i] != null) {
        deletes.remove(i);
      }
    }
  }

  @Override
  public void put(final Put put) throws IOException {
    doPut(Arrays.asList(put));
  }

  @Override
  public void put(final List<Put> puts) throws IOException {
    doPut(puts);
  }

  private void doPut(final List<Put> puts) throws IOException {
    for (Put put : puts) {
      validatePut(put);
      writeBuffer.add(put);
      currentWriteBufferSize += put.heapSize();
    }
    if (autoFlush || currentWriteBufferSize > writeBufferSize) {
      flushCommits();
    }
  }

  @Override
  public long incrementColumnValue(final byte [] row, final byte [] family,
      final byte [] qualifier, final long amount)
  throws IOException {
    return incrementColumnValue(row, family, qualifier, amount, true);
  }

  @Override
  public long incrementColumnValue(final byte [] row, final byte [] family,
      final byte [] qualifier, final long amount, final boolean writeToWAL)
  throws IOException {
    NullPointerException npe = null;
    if (row == null) {
      npe = new NullPointerException("row is null");
    } else if (family == null) {
      npe = new NullPointerException("column is null");
    }
    if (npe != null) {
      throw new IOException(
          "Invalid arguments to incrementColumnValue", npe);
    }
    return connection.getRegionServerWithRetries(
        new ServerCallable<Long>(connection, tableName, row) {
          public Long call() throws IOException {
            return server.incrementColumnValue(
                location.getRegionInfo().getRegionName(), row, family,
                qualifier, amount, writeToWAL);
          }
        }
    );
  }

  /**
   * Atomically checks if a row/family/qualifier value match the expectedValue.
   * If it does, it adds the put.  If value == null, checks for non-existence
   * of the value.
   *
   * @param row to check
   * @param family column family
   * @param qualifier column qualifier
   * @param value the expected value
   * @param put put to execute if value matches.
   * @throws IOException
   * @return true if the new put was execute, false otherwise
   */
  @Override
  public boolean checkAndPut(final byte [] row,
      final byte [] family, final byte [] qualifier, final byte [] value,
      final Put put)
  throws IOException {
    return connection.getRegionServerWithRetries(
        new ServerCallable<Boolean>(connection, tableName, row) {
          public Boolean call() throws IOException {
            return server.checkAndPut(location.getRegionInfo().getRegionName(),
                row, family, qualifier, value, put) ? Boolean.TRUE : Boolean.FALSE;
          }
        }
    );
  }

  /**
   * Atomically checks if a row/family/qualifier value match the expectedValue.
   * If it does, it adds the delete.  If value == null, checks for non-existence
   * of the value.
   *
   * @param row to check
   * @param family column family
   * @param qualifier column qualifier
   * @param value the expected value
   * @param delete delete to execute if value matches.
   * @throws IOException
   * @return true if the new delete was executed, false otherwise
   */
  @Override
  public boolean checkAndDelete(final byte [] row,
      final byte [] family, final byte [] qualifier, final byte [] value,
      final Delete delete)
  throws IOException {
    return connection.getRegionServerWithRetries(
        new ServerCallable<Boolean>(connection, tableName, row) {
          public Boolean call() throws IOException {
            return server.checkAndDelete(
                location.getRegionInfo().getRegionName(),
                row, family, qualifier, value, delete)
            ? Boolean.TRUE : Boolean.FALSE;
          }
        }
    );
  }

  /**
   * Test for the existence of columns in the table, as specified in the Get.<p>
   *
   * This will return true if the Get matches one or more keys, false if not.<p>
   *
   * This is a server-side call so it prevents any data from being transfered
   * to the client.
   * @param get param to check for
   * @return true if the specified Get matches one or more keys, false if not
   * @throws IOException
   */
  @Override
  public boolean exists(final Get get) throws IOException {
    return connection.getRegionServerWithRetries(
        new ServerCallable<Boolean>(connection, tableName, get.getRow()) {
          public Boolean call() throws IOException {
            return server.
                exists(location.getRegionInfo().getRegionName(), get);
          }
        }
    );
  }

  /**
   * Executes all the buffered {@link Put} operations.
   * <p>
   * This method gets called once automatically for every {@link Put} or batch
   * of {@link Put}s (when {@link #batch(List)} is used) when
   * {@link #isAutoFlush()} is {@code true}.
   * @throws IOException if a remote or network exception occurs.
   */
  @Override
  public void flushCommits() throws IOException {
    try {
      connection.processBatchOfPuts(writeBuffer, tableName, pool);
    } finally {
      // the write buffer was adjusted by processBatchOfPuts
      currentWriteBufferSize = 0;
      for (Put aPut : writeBuffer) {
        currentWriteBufferSize += aPut.heapSize();
      }
    }
  }

  @Override
  public void close() throws IOException{
    flushCommits();
  }

  // validate for well-formedness
  private void validatePut(final Put put) throws IllegalArgumentException{
    if (put.isEmpty()) {
      throw new IllegalArgumentException("No columns to insert");
    }
    if (maxKeyValueSize > 0) {
      for (List<KeyValue> list : put.getFamilyMap().values()) {
        for (KeyValue kv : list) {
          if (kv.getLength() > maxKeyValueSize) {
            throw new IllegalArgumentException("KeyValue size too large");
          }
        }
      }
    }
  }

  @Override
  public RowLock lockRow(final byte [] row)
  throws IOException {
    return connection.getRegionServerWithRetries(
      new ServerCallable<RowLock>(connection, tableName, row) {
        public RowLock call() throws IOException {
          long lockId =
              server.lockRow(location.getRegionInfo().getRegionName(), row);
          return new RowLock(row,lockId);
        }
      }
    );
  }

  @Override
  public void unlockRow(final RowLock rl)
  throws IOException {
    connection.getRegionServerWithRetries(
      new ServerCallable<Boolean>(connection, tableName, rl.getRow()) {
        public Boolean call() throws IOException {
          server.unlockRow(location.getRegionInfo().getRegionName(),
              rl.getLockId());
          return null; // FindBugs NP_BOOLEAN_RETURN_NULL
        }
      }
    );
  }

  @Override
  public boolean isAutoFlush() {
    return autoFlush;
  }

  /**
   * Turns 'auto-flush' on or off.
   * <p>
   * When enabled (default), {@link Put} operations don't get buffered/delayed
   * and are immediately executed.  This is slower but safer.
   * <p>
   * Turning this off means that multiple {@link Put}s will be accepted before
   * any RPC is actually sent to do the write operations.  If the application
   * dies before pending writes get flushed to HBase, data will be lost.
   * Other side effects may include the fact that the application thinks a
   * {@link Put} was executed successfully whereas it was in fact only
   * buffered and the operation may fail when attempting to flush all pending
   * writes.  In that case though, the code will retry the failed {@link Put}
   * upon its next attempt to flush the buffer.
   *
   * @param autoFlush Whether or not to enable 'auto-flush'.
   * @see #flushCommits
   */
  public void setAutoFlush(boolean autoFlush) {
    this.autoFlush = autoFlush;
  }

  /**
   * Returns the maximum size in bytes of the write buffer for this HTable.
   * <p>
   * The default value comes from the configuration parameter
   * {@code hbase.client.write.buffer}.
   * @return The size of the write buffer in bytes.
   */
  public long getWriteBufferSize() {
    return writeBufferSize;
  }

  /**
   * Sets the size of the buffer in bytes.
   * <p>
   * If the new size is less than the current amount of data in the
   * write buffer, the buffer gets flushed.
   * @param writeBufferSize The new write buffer size, in bytes.
   * @throws IOException if a remote or network exception occurs.
   */
  public void setWriteBufferSize(long writeBufferSize) throws IOException {
    this.writeBufferSize = writeBufferSize;
    if(currentWriteBufferSize > writeBufferSize) {
      flushCommits();
    }
  }

  /**
   * Returns the write buffer.
   * @return The current write buffer.
   */
  public ArrayList<Put> getWriteBuffer() {
    return writeBuffer;
  }

  /**
   * Implements the scanner interface for the HBase client.
   * If there are multiple regions in a table, this scanner will iterate
   * through them all.
   */
  protected class ClientScanner implements ResultScanner {
    private final Log CLIENT_LOG = LogFactory.getLog(this.getClass());
    // HEADSUP: The scan internal start row can change as we move through table.
    private Scan scan;
    private boolean closed = false;
    // Current region scanner is against.  Gets cleared if current region goes
    // wonky: e.g. if it splits on us.
    private HRegionInfo currentRegion = null;
    private ScannerCallable callable = null;
    private final LinkedList<Result> cache = new LinkedList<Result>();
    private final int caching;
    private long lastNext;
    // Keep lastResult returned successfully in case we have to reset scanner.
    private Result lastResult = null;

    protected ClientScanner(final Scan scan) {
      if (CLIENT_LOG.isDebugEnabled()) {
        CLIENT_LOG.debug("Creating scanner over "
            + Bytes.toString(getTableName())
            + " starting at key '" + Bytes.toStringBinary(scan.getStartRow()) + "'");
      }
      this.scan = scan;
      this.lastNext = System.currentTimeMillis();

      // Use the caching from the Scan.  If not set, use the default cache setting for this table.
      if (this.scan.getCaching() > 0) {
        this.caching = this.scan.getCaching();
      } else {
        this.caching = HTable.this.scannerCaching;
      }

      // Removed filter validation.  We have a new format now, only one of all
      // the current filters has a validate() method.  We can add it back,
      // need to decide on what we're going to do re: filter redesign.
      // Need, at the least, to break up family from qualifier as separate
      // checks, I think it's important server-side filters are optimal in that
      // respect.
    }

    public void initialize() throws IOException {
      nextScanner(this.caching, false);
    }

    protected Scan getScan() {
      return scan;
    }

    protected long getTimestamp() {
      return lastNext;
    }

    // returns true if the passed region endKey
    private boolean checkScanStopRow(final byte [] endKey) {
      if (this.scan.getStopRow().length > 0) {
        // there is a stop row, check to see if we are past it.
        byte [] stopRow = scan.getStopRow();
        int cmp = Bytes.compareTo(stopRow, 0, stopRow.length,
          endKey, 0, endKey.length);
        if (cmp <= 0) {
          // stopRow <= endKey (endKey is equals to or larger than stopRow)
          // This is a stop.
          return true;
        }
      }
      return false; //unlikely.
    }

    /*
     * Gets a scanner for the next region.  If this.currentRegion != null, then
     * we will move to the endrow of this.currentRegion.  Else we will get
     * scanner at the scan.getStartRow().  We will go no further, just tidy
     * up outstanding scanners, if <code>currentRegion != null</code> and
     * <code>done</code> is true.
     * @param nbRows
     * @param done Server-side says we're done scanning.
     */
    private boolean nextScanner(int nbRows, final boolean done)
    throws IOException {
      // Close the previous scanner if it's open
      if (this.callable != null) {
        this.callable.setClose();
        getConnection().getRegionServerWithRetries(callable);
        this.callable = null;
      }

      // Where to start the next scanner
      byte [] localStartKey;

      // if we're at end of table, close and return false to stop iterating
      if (this.currentRegion != null) {
        byte [] endKey = this.currentRegion.getEndKey();
        if (endKey == null ||
            Bytes.equals(endKey, HConstants.EMPTY_BYTE_ARRAY) ||
            checkScanStopRow(endKey) ||
            done) {
          close();
          if (CLIENT_LOG.isDebugEnabled()) {
            CLIENT_LOG.debug("Finished with scanning at " + this.currentRegion);
          }
          return false;
        }
        localStartKey = endKey;
        if (CLIENT_LOG.isDebugEnabled()) {
          CLIENT_LOG.debug("Finished with region " + this.currentRegion);
        }
      } else {
        localStartKey = this.scan.getStartRow();
      }

      if (CLIENT_LOG.isDebugEnabled()) {
        CLIENT_LOG.debug("Advancing internal scanner to startKey at '" +
          Bytes.toStringBinary(localStartKey) + "'");
      }
      try {
        callable = getScannerCallable(localStartKey, nbRows);
        // Open a scanner on the region server starting at the
        // beginning of the region
        getConnection().getRegionServerWithRetries(callable);
        this.currentRegion = callable.getHRegionInfo();
      } catch (IOException e) {
        close();
        throw e;
      }
      return true;
    }

    protected ScannerCallable getScannerCallable(byte [] localStartKey,
        int nbRows) {
      scan.setStartRow(localStartKey);
      ScannerCallable s = new ScannerCallable(getConnection(),
        getTableName(), scan);
      s.setCaching(nbRows);
      return s;
    }

    public Result next() throws IOException {
      // If the scanner is closed but there is some rows left in the cache,
      // it will first empty it before returning null
      if (cache.size() == 0 && this.closed) {
        return null;
      }
      if (cache.size() == 0) {
        Result [] values = null;
        long remainingResultSize = maxScannerResultSize;
        int countdown = this.caching;
        // We need to reset it if it's a new callable that was created
        // with a countdown in nextScanner
        callable.setCaching(this.caching);
        // This flag is set when we want to skip the result returned.  We do
        // this when we reset scanner because it split under us.
        boolean skipFirst = false;
        do {
          try {
            // Server returns a null values if scanning is to stop.  Else,
            // returns an empty array if scanning is to go on and we've just
            // exhausted current region.
            values = getConnection().getRegionServerWithRetries(callable);
            if (skipFirst) {
              skipFirst = false;
              // Reget.
              values = getConnection().getRegionServerWithRetries(callable);
            }
          } catch (DoNotRetryIOException e) {
            if (e instanceof UnknownScannerException) {
              long timeout = lastNext + scannerTimeout;
              // If we are over the timeout, throw this exception to the client
              // Else, it's because the region moved and we used the old id
              // against the new region server; reset the scanner.
              if (timeout < System.currentTimeMillis()) {
                long elapsed = System.currentTimeMillis() - lastNext;
                ScannerTimeoutException ex = new ScannerTimeoutException(
                    elapsed + "ms passed since the last invocation, " +
                        "timeout is currently set to " + scannerTimeout);
                ex.initCause(e);
                throw ex;
              }
            } else {
              Throwable cause = e.getCause();
              if (cause == null || !(cause instanceof NotServingRegionException)) {
                throw e;
              }
            }
            // Else, its signal from depths of ScannerCallable that we got an
            // NSRE on a next and that we need to reset the scanner.
            if (this.lastResult != null) {
              this.scan.setStartRow(this.lastResult.getRow());
              // Skip first row returned.  We already let it out on previous
              // invocation.
              skipFirst = true;
            }
            // Clear region
            this.currentRegion = null;
            continue;
          }
          lastNext = System.currentTimeMillis();
          if (values != null && values.length > 0) {
            for (Result rs : values) {
              cache.add(rs);
              for (KeyValue kv : rs.raw()) {
                  remainingResultSize -= kv.heapSize();
              }
              countdown--;
              this.lastResult = rs;
            }
          }
          // Values == null means server-side filter has determined we must STOP
        } while (remainingResultSize > 0 && countdown > 0 && nextScanner(countdown, values == null));
      }

      if (cache.size() > 0) {
        return cache.poll();
      }
      return null;
    }

    /**
     * Get <param>nbRows</param> rows.
     * How many RPCs are made is determined by the {@link Scan#setCaching(int)}
     * setting (or hbase.client.scanner.caching in hbase-site.xml).
     * @param nbRows number of rows to return
     * @return Between zero and <param>nbRows</param> RowResults.  Scan is done
     * if returned array is of zero-length (We never return null).
     * @throws IOException
     */
    public Result [] next(int nbRows) throws IOException {
      // Collect values to be returned here
      ArrayList<Result> resultSets = new ArrayList<Result>(nbRows);
      for(int i = 0; i < nbRows; i++) {
        Result next = next();
        if (next != null) {
          resultSets.add(next);
        } else {
          break;
        }
      }
      return resultSets.toArray(new Result[resultSets.size()]);
    }

    public void close() {
      if (callable != null) {
        callable.setClose();
        try {
          getConnection().getRegionServerWithRetries(callable);
        } catch (IOException e) {
          // We used to catch this error, interpret, and rethrow. However, we
          // have since decided that it's not nice for a scanner's close to
          // throw exceptions. Chances are it was just an UnknownScanner
          // exception due to lease time out.
        }
        callable = null;
      }
      closed = true;
    }

    public Iterator<Result> iterator() {
      return new Iterator<Result>() {
        // The next RowResult, possibly pre-read
        Result next = null;

        // return true if there is another item pending, false if there isn't.
        // this method is where the actual advancing takes place, but you need
        // to call next() to consume it. hasNext() will only advance if there
        // isn't a pending next().
        public boolean hasNext() {
          if (next == null) {
            try {
              next = ClientScanner.this.next();
              return next != null;
            } catch (IOException e) {
              throw new RuntimeException(e);
            }
          }
          return true;
        }

        // get the pending next item and advance the iterator. returns null if
        // there is no next item.
        public Result next() {
          // since hasNext() does the real advancing, we call this to determine
          // if there is a next before proceeding.
          if (!hasNext()) {
            return null;
          }

          // if we get to here, then hasNext() has given us an item to return.
          // we want to return the item and then null out the next pointer, so
          // we use a temporary variable.
          Result temp = next;
          next = null;
          return temp;
        }

        public void remove() {
          throw new UnsupportedOperationException();
        }
      };
    }
  }

  static class DaemonThreadFactory implements ThreadFactory {
    static final AtomicInteger poolNumber = new AtomicInteger(1);
        final ThreadGroup group;
        final AtomicInteger threadNumber = new AtomicInteger(1);
        final String namePrefix;

        DaemonThreadFactory() {
            SecurityManager s = System.getSecurityManager();
            group = (s != null)? s.getThreadGroup() :
                                 Thread.currentThread().getThreadGroup();
            namePrefix = "pool-" +
                          poolNumber.getAndIncrement() +
                         "-thread-";
        }

        public Thread newThread(Runnable r) {
            Thread t = new Thread(group, r,
                                  namePrefix + threadNumber.getAndIncrement(),
                                  0);
            if (!t.isDaemon()) {
              t.setDaemon(true);
            }
            if (t.getPriority() != Thread.NORM_PRIORITY) {
              t.setPriority(Thread.NORM_PRIORITY);
            }
            return t;
        }
  }

  /**
   * Enable or disable region cache prefetch for the table. It will be
   * applied for the given table's all HTable instances who share the same
   * connection. By default, the cache prefetch is enabled.
   * @param tableName name of table to configure.
   * @param enable Set to true to enable region cache prefetch. Or set to
   * false to disable it.
   * @throws ZooKeeperConnectionException
   */
  public static void setRegionCachePrefetch(final byte[] tableName,
      boolean enable) throws ZooKeeperConnectionException {
    HConnectionManager.getConnection(HBaseConfiguration.create()).
    setRegionCachePrefetch(tableName, enable);
  }

  /**
   * Enable or disable region cache prefetch for the table. It will be
   * applied for the given table's all HTable instances who share the same
   * connection. By default, the cache prefetch is enabled.
   * @param conf The Configuration object to use.
   * @param tableName name of table to configure.
   * @param enable Set to true to enable region cache prefetch. Or set to
   * false to disable it.
   * @throws ZooKeeperConnectionException
   */
  public static void setRegionCachePrefetch(final Configuration conf,
      final byte[] tableName, boolean enable) throws ZooKeeperConnectionException {
    HConnectionManager.getConnection(conf).setRegionCachePrefetch(
        tableName, enable);
  }

  /**
   * Check whether region cache prefetch is enabled or not for the table.
   * @param conf The Configuration object to use.
   * @param tableName name of table to check
   * @return true if table's region cache prefecth is enabled. Otherwise
   * it is disabled.
   * @throws ZooKeeperConnectionException
   */
  public static boolean getRegionCachePrefetch(final Configuration conf,
      final byte[] tableName) throws ZooKeeperConnectionException {
    return HConnectionManager.getConnection(conf).getRegionCachePrefetch(
        tableName);
  }

  /**
   * Check whether region cache prefetch is enabled or not for the table.
   * @param tableName name of table to check
   * @return true if table's region cache prefecth is enabled. Otherwise
   * it is disabled.
   * @throws ZooKeeperConnectionException
   */
  public static boolean getRegionCachePrefetch(final byte[] tableName) throws ZooKeeperConnectionException {
    return HConnectionManager.getConnection(HBaseConfiguration.create()).
    getRegionCachePrefetch(tableName);
  }

<<<<<<< HEAD
  /**
   * Creates and returns a proxy to the CoprocessorProtocol instance running in the
   * region containing the specified row.  The row given does not actually have
   * to exist.  Whichever region would contain the row based on start and end keys will
   * be used.  Note that the {@code row} parameter is also not passed to the
   * coprocessor handler registered for this protocol, unless the {@code row}
   * is separately passed as an argument in a proxy method call.  The parameter
   * here is just used to locate the region used to handle the call.
   *
   * @param protocol The class or interface defining the remote protocol
   * @param row The row key used to identify the remote region location
   * @return
   */
  public <T extends CoprocessorProtocol> T proxy(Class<T> protocol, byte[] row) {
=======
  @Override
  public <T extends CoprocessorProtocol> T coprocessorProxy(Class<T> protocol, byte[] row) {
>>>>>>> 54c63e39
    return (T)Proxy.newProxyInstance(this.getClass().getClassLoader(),
        new Class[]{protocol},
        new ExecRPCInvoker(configuration,
            connection,
            protocol,
            tableName,
            row));
  }

<<<<<<< HEAD
  /**
   * Invoke the passed {@link org.apache.hadoop.hbase.client.Batch.Call} against
   * the {@link CoprocessorProtocol} instances running in the selected regions.
   * All regions beginning with the region containing the <code>startKey</code>
   * row, through to the region containing the <code>endKey</code> row (inclusive)
   * will be used.  If <code>startKey</code> or <code>endKey</code> is
   * <code>null</code>, the first and last regions in the table, respectively,
   * will be used in the range selection.
   *
   * @param protocol the CoprocessorProtocol implementation to call
   * @param startKey start region selection with region containing this row
   * @param endKey select regions up to and including the region containing this row
   * @param callable wraps the CoprocessorProtocol implementation method calls made per-region
   * @param <T> CoprocessorProtocol subclass for the remote invocation
   * @param <R> Return type for the {@link org.apache.hadoop.hbase.client.Batch.Call#call(Object)} method
   * @return a <code>Map</code> of region names to {@link Batch.Call#call(Object)} return values
   */
  public <T extends CoprocessorProtocol, R> Map<byte[],R> exec(
=======
  @Override
  public <T extends CoprocessorProtocol, R> Map<byte[],R> coprocessorExec(
>>>>>>> 54c63e39
      Class<T> protocol, byte[] startKey, byte[] endKey, Batch.Call<T,R> callable)
      throws IOException, Throwable {

    final Map<byte[],R> results = new TreeMap<byte[],R>(Bytes.BYTES_COMPARATOR);
<<<<<<< HEAD
    exec(protocol, startKey, endKey, callable, new Batch.Callback<R>(){
=======
    coprocessorExec(protocol, startKey, endKey, callable, new Batch.Callback<R>(){
>>>>>>> 54c63e39
      public void update(byte[] region, byte[] row, R value) {
        results.put(region, value);
      }
    });
    return results;
  }

<<<<<<< HEAD
  /**
   * Invoke the passed {@link org.apache.hadoop.hbase.client.Batch.Call} against
   * the {@link CoprocessorProtocol} instances running in the selected regions.
   * All regions beginning with the region containing the <code>startKey</code>
   * row, through to the region containing the <code>endKey</code> row (inclusive)
   * will be used.  If <code>startKey</code> or <code>endKey</code> is
   * <code>null</code>, the first and last regions in the table, respectively,
   * will be used in the range selection.
   *
   * <p>
   * For each result, the given {@link Batch.Callback#update(byte[], byte[], Object)}
   * method will be called.
   *</p>
   *
   * @param protocol the CoprocessorProtocol implementation to call
   * @param startKey start region selection with region containing this row
   * @param endKey select regions up to and including the region containing this row
   * @param callable wraps the CoprocessorProtocol implementation method calls made per-region
   * @param callback an instance upon which {@link Batch.Callback#update(byte[], byte[], Object)} with the {@link Batch.Call#call(Object)} return value for each region
   * @param <T> CoprocessorProtocol subclass for the remote invocation
   * @param <R> Return type for the {@link org.apache.hadoop.hbase.client.Batch.Call#call(Object)} method
   */
  public <T extends CoprocessorProtocol, R> void exec(
=======
  @Override
  public <T extends CoprocessorProtocol, R> void coprocessorExec(
>>>>>>> 54c63e39
      Class<T> protocol, byte[] startKey, byte[] endKey,
      Batch.Call<T,R> callable, Batch.Callback<R> callback)
      throws IOException, Throwable {

    // get regions covered by the row range
    List<byte[]> keys = getStartKeysInRange(startKey, endKey);
    connection.processExecs(protocol, keys, tableName, pool, callable, callback);
  }

  private List<byte[]> getStartKeysInRange(byte[] start, byte[] end) throws IOException {
    Pair<byte[][],byte[][]> startEndKeys = getStartEndKeys();
    byte[][] startKeys = startEndKeys.getFirst();
    byte[][] endKeys = startEndKeys.getSecond();

    if (start == null) {
      start = HConstants.EMPTY_START_ROW;
    }
    if (end == null) {
      end = HConstants.EMPTY_END_ROW;
    }

    List<byte[]> rangeKeys = new ArrayList<byte[]>();
    for (int i=0; i<startKeys.length; i++) {
      if (Bytes.compareTo(start, startKeys[i]) >= 0 ) {
        if (Bytes.equals(endKeys[i], HConstants.EMPTY_END_ROW) ||
            Bytes.compareTo(start, endKeys[i]) < 0) {
          rangeKeys.add(start);
        }
      } else if (Bytes.equals(end, HConstants.EMPTY_END_ROW) ||
          Bytes.compareTo(startKeys[i], end) <= 0) {
        rangeKeys.add(startKeys[i]);
      } else {
        break; // past stop
      }
    }

    return rangeKeys;
  }

}<|MERGE_RESOLUTION|>--- conflicted
+++ resolved
@@ -19,8 +19,6 @@
  */
 package org.apache.hadoop.hbase.client;
 
-import com.google.common.base.Function;
-import com.google.common.collect.Lists;
 import org.apache.commons.logging.Log;
 import org.apache.commons.logging.LogFactory;
 import org.apache.hadoop.conf.Configuration;
@@ -36,10 +34,7 @@
 import org.apache.hadoop.hbase.UnknownScannerException;
 import org.apache.hadoop.hbase.ZooKeeperConnectionException;
 import org.apache.hadoop.hbase.client.MetaScanner.MetaScannerVisitor;
-<<<<<<< HEAD
-=======
 import org.apache.hadoop.hbase.client.coprocessor.Batch;
->>>>>>> 54c63e39
 import org.apache.hadoop.hbase.ipc.CoprocessorProtocol;
 import org.apache.hadoop.hbase.ipc.ExecRPCInvoker;
 import org.apache.hadoop.hbase.util.Bytes;
@@ -1280,25 +1275,8 @@
     getRegionCachePrefetch(tableName);
   }
 
-<<<<<<< HEAD
-  /**
-   * Creates and returns a proxy to the CoprocessorProtocol instance running in the
-   * region containing the specified row.  The row given does not actually have
-   * to exist.  Whichever region would contain the row based on start and end keys will
-   * be used.  Note that the {@code row} parameter is also not passed to the
-   * coprocessor handler registered for this protocol, unless the {@code row}
-   * is separately passed as an argument in a proxy method call.  The parameter
-   * here is just used to locate the region used to handle the call.
-   *
-   * @param protocol The class or interface defining the remote protocol
-   * @param row The row key used to identify the remote region location
-   * @return
-   */
-  public <T extends CoprocessorProtocol> T proxy(Class<T> protocol, byte[] row) {
-=======
   @Override
   public <T extends CoprocessorProtocol> T coprocessorProxy(Class<T> protocol, byte[] row) {
->>>>>>> 54c63e39
     return (T)Proxy.newProxyInstance(this.getClass().getClassLoader(),
         new Class[]{protocol},
         new ExecRPCInvoker(configuration,
@@ -1308,38 +1286,13 @@
             row));
   }
 
-<<<<<<< HEAD
-  /**
-   * Invoke the passed {@link org.apache.hadoop.hbase.client.Batch.Call} against
-   * the {@link CoprocessorProtocol} instances running in the selected regions.
-   * All regions beginning with the region containing the <code>startKey</code>
-   * row, through to the region containing the <code>endKey</code> row (inclusive)
-   * will be used.  If <code>startKey</code> or <code>endKey</code> is
-   * <code>null</code>, the first and last regions in the table, respectively,
-   * will be used in the range selection.
-   *
-   * @param protocol the CoprocessorProtocol implementation to call
-   * @param startKey start region selection with region containing this row
-   * @param endKey select regions up to and including the region containing this row
-   * @param callable wraps the CoprocessorProtocol implementation method calls made per-region
-   * @param <T> CoprocessorProtocol subclass for the remote invocation
-   * @param <R> Return type for the {@link org.apache.hadoop.hbase.client.Batch.Call#call(Object)} method
-   * @return a <code>Map</code> of region names to {@link Batch.Call#call(Object)} return values
-   */
-  public <T extends CoprocessorProtocol, R> Map<byte[],R> exec(
-=======
   @Override
   public <T extends CoprocessorProtocol, R> Map<byte[],R> coprocessorExec(
->>>>>>> 54c63e39
       Class<T> protocol, byte[] startKey, byte[] endKey, Batch.Call<T,R> callable)
       throws IOException, Throwable {
 
     final Map<byte[],R> results = new TreeMap<byte[],R>(Bytes.BYTES_COMPARATOR);
-<<<<<<< HEAD
-    exec(protocol, startKey, endKey, callable, new Batch.Callback<R>(){
-=======
     coprocessorExec(protocol, startKey, endKey, callable, new Batch.Callback<R>(){
->>>>>>> 54c63e39
       public void update(byte[] region, byte[] row, R value) {
         results.put(region, value);
       }
@@ -1347,34 +1300,8 @@
     return results;
   }
 
-<<<<<<< HEAD
-  /**
-   * Invoke the passed {@link org.apache.hadoop.hbase.client.Batch.Call} against
-   * the {@link CoprocessorProtocol} instances running in the selected regions.
-   * All regions beginning with the region containing the <code>startKey</code>
-   * row, through to the region containing the <code>endKey</code> row (inclusive)
-   * will be used.  If <code>startKey</code> or <code>endKey</code> is
-   * <code>null</code>, the first and last regions in the table, respectively,
-   * will be used in the range selection.
-   *
-   * <p>
-   * For each result, the given {@link Batch.Callback#update(byte[], byte[], Object)}
-   * method will be called.
-   *</p>
-   *
-   * @param protocol the CoprocessorProtocol implementation to call
-   * @param startKey start region selection with region containing this row
-   * @param endKey select regions up to and including the region containing this row
-   * @param callable wraps the CoprocessorProtocol implementation method calls made per-region
-   * @param callback an instance upon which {@link Batch.Callback#update(byte[], byte[], Object)} with the {@link Batch.Call#call(Object)} return value for each region
-   * @param <T> CoprocessorProtocol subclass for the remote invocation
-   * @param <R> Return type for the {@link org.apache.hadoop.hbase.client.Batch.Call#call(Object)} method
-   */
-  public <T extends CoprocessorProtocol, R> void exec(
-=======
   @Override
   public <T extends CoprocessorProtocol, R> void coprocessorExec(
->>>>>>> 54c63e39
       Class<T> protocol, byte[] startKey, byte[] endKey,
       Batch.Call<T,R> callable, Batch.Callback<R> callback)
       throws IOException, Throwable {
