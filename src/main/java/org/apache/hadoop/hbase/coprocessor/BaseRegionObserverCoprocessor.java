--- conflicted
+++ resolved
@@ -36,12 +36,7 @@
  * By extending it, you can create you own region observer without
  * overriding all abstract methods of Coprocessor and RegionObserver.
  */
-<<<<<<< HEAD
 public abstract class BaseRegionObserverCoprocessor implements RegionObserver {
-=======
-public abstract class BaseRegionObserverCoprocessor implements Coprocessor,
-    RegionObserver {
->>>>>>> 692cf3ec
   @Override
   public void start(CoprocessorEnvironment e) { }
 
@@ -81,125 +76,62 @@
   public void postCompact(RegionCoprocessorEnvironment e, boolean willSplit) { }
 
   @Override
-<<<<<<< HEAD
   public void preGetClosestRowBefore(final RegionCoprocessorEnvironment e,
-      final byte [] row, final byte [] family)
-=======
-  public void preGetClosestRowBefore(final CoprocessorEnvironment e,
       final byte [] row, final byte [] family, final Result result)
->>>>>>> 692cf3ec
     throws IOException {
   }
 
   @Override
-<<<<<<< HEAD
-  public Result postGetClosestRowBefore(final RegionCoprocessorEnvironment e,
-      byte[] row, byte[] family, final Result result)
-    throws IOException {
-    return result;
-  }
-
-  @Override
-  public Get preGet(final RegionCoprocessorEnvironment e, final Get get)
-    throws IOException {
-    return get;
-  }
-
-  @Override
-  public List<KeyValue> postGet(final RegionCoprocessorEnvironment e, final Get get,
-      List<KeyValue> results) throws IOException {
-    return results;
-  }
-
-  @Override
-  public Get preExists(final RegionCoprocessorEnvironment e, final Get get)
-      throws IOException {
-    return get;
-  }
-
-  @Override
-  public boolean postExists(final RegionCoprocessorEnvironment e,
-      final Get get, boolean exists)
-      throws IOException {
-=======
-  public void postGetClosestRowBefore(final CoprocessorEnvironment e,
+  public void postGetClosestRowBefore(final RegionCoprocessorEnvironment e,
       final byte [] row, final byte [] family, final Result result)
       throws IOException {
   }
 
   @Override
-  public void preGet(final CoprocessorEnvironment e, final Get get,
+  public void preGet(final RegionCoprocessorEnvironment e, final Get get,
       final List<KeyValue> results) throws IOException {
   }
 
   @Override
-  public void postGet(final CoprocessorEnvironment e, final Get get,
+  public void postGet(final RegionCoprocessorEnvironment e, final Get get,
       final List<KeyValue> results) throws IOException {
   }
 
   @Override
-  public boolean preExists(final CoprocessorEnvironment e, final Get get,
+  public boolean preExists(final RegionCoprocessorEnvironment e, final Get get,
       final boolean exists) throws IOException {
     return exists;
   }
 
   @Override
-  public boolean postExists(final CoprocessorEnvironment e, final Get get,
+  public boolean postExists(final RegionCoprocessorEnvironment e, final Get get,
       boolean exists) throws IOException {
->>>>>>> 692cf3ec
     return exists;
   }
 
   @Override
-<<<<<<< HEAD
-  public Map<byte[], List<KeyValue>> prePut(final RegionCoprocessorEnvironment e,
-      final Map<byte[], List<KeyValue>> familyMap) throws IOException {
-    return familyMap;
-  }
-
-  @Override
-  public void postPut(final RegionCoprocessorEnvironment e,
-      final Map<byte[], List<KeyValue>> familyMap)
-    throws IOException {
-  }
-
-  @Override
-  public Map<byte[], List<KeyValue>> preDelete(final RegionCoprocessorEnvironment e,
-      final Map<byte[], List<KeyValue>> familyMap) throws IOException {
-    return familyMap;
+  public void prePut(final RegionCoprocessorEnvironment e, final Map<byte[],
+      List<KeyValue>> familyMap, final boolean writeToWAL) throws IOException {
+  }
+
+  @Override
+  public void postPut(final RegionCoprocessorEnvironment e, final Map<byte[],
+      List<KeyValue>> familyMap, final boolean writeToWAL) throws IOException {
+  }
+
+  @Override
+  public void preDelete(final RegionCoprocessorEnvironment e, final Map<byte[],
+      List<KeyValue>> familyMap, final boolean writeToWAL) throws IOException {
   }
 
   @Override
   public void postDelete(final RegionCoprocessorEnvironment e,
-      Map<byte[], List<KeyValue>> familyMap) throws IOException {
-  }
-
-  @Override
-  public Put preCheckAndPut(final RegionCoprocessorEnvironment e,
-=======
-  public void prePut(final CoprocessorEnvironment e, final Map<byte[],
-      List<KeyValue>> familyMap, final boolean writeToWAL) throws IOException {
-  }
-
-  @Override
-  public void postPut(final CoprocessorEnvironment e, final Map<byte[],
-      List<KeyValue>> familyMap, final boolean writeToWAL) throws IOException {
-  }
-
-  @Override
-  public void preDelete(final CoprocessorEnvironment e, final Map<byte[],
-      List<KeyValue>> familyMap, final boolean writeToWAL) throws IOException {
-  }
-
-  @Override
-  public void postDelete(final CoprocessorEnvironment e,
       final Map<byte[], List<KeyValue>> familyMap, final boolean writeToWAL)
       throws IOException {
   }
 
   @Override
-  public boolean preCheckAndPut(final CoprocessorEnvironment e,
->>>>>>> 692cf3ec
+  public boolean preCheckAndPut(final RegionCoprocessorEnvironment e,
       final byte [] row, final byte [] family, final byte [] qualifier,
       final byte [] value, final Put put, final boolean result)
       throws IOException {
@@ -215,11 +147,7 @@
   }
 
   @Override
-<<<<<<< HEAD
-  public Delete preCheckAndDelete(final RegionCoprocessorEnvironment e,
-=======
-  public boolean preCheckAndDelete(final CoprocessorEnvironment e,
->>>>>>> 692cf3ec
+  public boolean preCheckAndDelete(final RegionCoprocessorEnvironment e,
       final byte [] row, final byte [] family, final byte [] qualifier,
       final byte [] value, final Delete delete, final boolean result)
       throws IOException {
@@ -250,96 +178,48 @@
   }
 
   @Override
-<<<<<<< HEAD
-  public Increment preIncrement(final RegionCoprocessorEnvironment e,
-      final Increment increment)
-  throws IOException {
-    return increment;
-  }
-
-  @Override
-  public Result postIncrement(final RegionCoprocessorEnvironment e,
-      final Increment increment,
-      final Result result) throws IOException {
-    return result;
-  }
-
-  @Override
-  public Scan preScannerOpen(final RegionCoprocessorEnvironment e, final Scan scan)
-    throws IOException {
-    return scan;
-  }
-
-  @Override
-  public void postScannerOpen(final RegionCoprocessorEnvironment e,
-      final Scan scan,
-      final long scannerId) throws IOException { }
-
-  @Override
-  public void preScannerNext(final RegionCoprocessorEnvironment e,
-      final long scannerId) throws IOException {
-  }
-
-  @Override
-  public List<KeyValue> postScannerNext(final RegionCoprocessorEnvironment e,
-      final long scannerId, final List<KeyValue> results)
-      throws IOException {
-    return results;
-  }
-
-  @Override
-  public void preScannerClose(final RegionCoprocessorEnvironment e,
-      final long scannerId)
-    throws IOException { }
-
-  @Override
-  public void postScannerClose(final RegionCoprocessorEnvironment e,
-      final long scannerId)
-    throws IOException { }
-=======
-  public void preIncrement(final CoprocessorEnvironment e,
+  public void preIncrement(final RegionCoprocessorEnvironment e,
       final Increment increment, final Result result) throws IOException {
   }
 
   @Override
-  public void postIncrement(final CoprocessorEnvironment e,
+  public void postIncrement(final RegionCoprocessorEnvironment e,
       final Increment increment, final Result result) throws IOException {
   }
 
   @Override
-  public InternalScanner preScannerOpen(final CoprocessorEnvironment e,
+  public InternalScanner preScannerOpen(final RegionCoprocessorEnvironment e,
       final Scan scan, final InternalScanner s) throws IOException {
     return s;
   }
 
   @Override
-  public InternalScanner postScannerOpen(final CoprocessorEnvironment e,
+  public InternalScanner postScannerOpen(final RegionCoprocessorEnvironment e,
       final Scan scan, final InternalScanner s) throws IOException {
     return s;
   }
 
   @Override
-  public boolean preScannerNext(final CoprocessorEnvironment e,
+  public boolean preScannerNext(final RegionCoprocessorEnvironment e,
       final InternalScanner s, final List<KeyValue> results,
       final int limit, final boolean hasMore) throws IOException {
     return hasMore;
   }
 
   @Override
-  public boolean postScannerNext(final CoprocessorEnvironment e,
+  public boolean postScannerNext(final RegionCoprocessorEnvironment e,
       final InternalScanner s, final List<KeyValue> results, final int limit,
       final boolean hasMore) throws IOException {
     return hasMore;
   }
 
   @Override
-  public void preScannerClose(final CoprocessorEnvironment e,
+  public void preScannerClose(final RegionCoprocessorEnvironment e,
       final InternalScanner s) throws IOException {
   }
 
   @Override
-  public void postScannerClose(final CoprocessorEnvironment e,
+  public void postScannerClose(final RegionCoprocessorEnvironment e,
       final InternalScanner s) throws IOException {
   }
->>>>>>> 692cf3ec
 }