--- conflicted
+++ resolved
@@ -59,11 +59,7 @@
   public void stop(CoprocessorEnvironment env) { }
 
   @Override
-<<<<<<< HEAD
-  public long getProtocolVersion(String arg0, long arg1) throws IOException {
-=======
   public long getProtocolVersion(String protocol, long clientVersion) throws IOException {
->>>>>>> 692cf3ec
     return HBaseRPCProtocolVersion.versionID;
   }
 }