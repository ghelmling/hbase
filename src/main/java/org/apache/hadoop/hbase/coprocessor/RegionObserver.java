/*
 * Copyright 2010 The Apache Software Foundation
 *
 * Licensed under the Apache License, Version 2.0 (the "License");
 * you may not use this file except in compliance with the License.
 * You may obtain a copy of the License at
 *
 *     http://www.apache.org/licenses/LICENSE-2.0
 *
 * Unless required by applicable law or agreed to in writing, software
 * distributed under the License is distributed on an "AS IS" BASIS,
 * WITHOUT WARRANTIES OR CONDITIONS OF ANY KIND, either express or implied.
 * See the License for the specific language governing permissions and
 * limitations under the License.
 */

package org.apache.hadoop.hbase.coprocessor;

import java.util.List;
import java.util.Map;

import org.apache.hadoop.hbase.KeyValue;
import org.apache.hadoop.hbase.client.Delete;
import org.apache.hadoop.hbase.client.Get;
import org.apache.hadoop.hbase.client.Put;
import org.apache.hadoop.hbase.client.Result;
import org.apache.hadoop.hbase.client.Scan;
import org.apache.hadoop.hbase.client.Increment;
import org.apache.hadoop.hbase.coprocessor.CoprocessorEnvironment;
import org.apache.hadoop.hbase.regionserver.HRegion;
<<<<<<< HEAD
=======
import org.apache.hadoop.hbase.regionserver.InternalScanner;
>>>>>>> 692cf3ec

import java.io.IOException;

/**
 * Coprocessors implement this interface to observe and mediate client actions
 * on the region.
 */
public interface RegionObserver extends Coprocessor {

  /**
   * Called before the region is reported as open to the master.
   * @param e the environment provided by the region server
   */
<<<<<<< HEAD
  public void preOpen(final RegionCoprocessorEnvironment e);
=======
  public void preOpen(final CoprocessorEnvironment e);
>>>>>>> 692cf3ec

  /**
   * Called after the region is reported as open to the master.
   * @param e the environment provided by the region server
   */
<<<<<<< HEAD
  public void postOpen(final RegionCoprocessorEnvironment e);
=======
  public void postOpen(final CoprocessorEnvironment e);
>>>>>>> 692cf3ec

  /**
   * Called before the memstore is flushed to disk.
   * @param e the environment provided by the region server
   */
<<<<<<< HEAD
  public void preFlush(final RegionCoprocessorEnvironment e);
=======
  public void preFlush(final CoprocessorEnvironment e);
>>>>>>> 692cf3ec

  /**
   * Called after the memstore is flushed to disk.
   * @param e the environment provided by the region server
   */
<<<<<<< HEAD
  public void postFlush(final RegionCoprocessorEnvironment e);
=======
  public void postFlush(final CoprocessorEnvironment e);
>>>>>>> 692cf3ec

  /**
   * Called before compaction.
   * @param e the environment provided by the region server
   * @param willSplit true if compaction will result in a split, false
   * otherwise
   */
<<<<<<< HEAD
  public void preCompact(final RegionCoprocessorEnvironment e,
=======
  public void preCompact(final CoprocessorEnvironment e,
>>>>>>> 692cf3ec
    final boolean willSplit);

  /**
   * Called after compaction.
   * @param e the environment provided by the region server
   * @param willSplit true if compaction will result in a split, false
   * otherwise
   */
<<<<<<< HEAD
  public void postCompact(final RegionCoprocessorEnvironment e,
=======
  public void postCompact(final CoprocessorEnvironment e,
>>>>>>> 692cf3ec
    final boolean willSplit);

  /**
   * Called before the region is split.
   * @param e the environment provided by the region server
   * (e.getRegion() returns the parent region)
   */
<<<<<<< HEAD
  public void preSplit(final RegionCoprocessorEnvironment e);
=======
  public void preSplit(final CoprocessorEnvironment e);
>>>>>>> 692cf3ec

  /**
   * Called after the region is split.
   * @param e the environment provided by the region server
   * (e.getRegion() returns the parent region)
   * @param l the left daughter region
   * @param r the right daughter region
   */
<<<<<<< HEAD
  public void postSplit(final RegionCoprocessorEnvironment e, final HRegion l,
=======
  public void postSplit(final CoprocessorEnvironment e, final HRegion l,
>>>>>>> 692cf3ec
    final HRegion r);

  /**
   * Called before the region is reported as closed to the master.
   * @param e the environment provided by the region server
   * @param abortRequested true if the region server is aborting
   */
<<<<<<< HEAD
  public void preClose(final RegionCoprocessorEnvironment e, boolean abortRequested);
=======
  public void preClose(final CoprocessorEnvironment e, boolean abortRequested);
>>>>>>> 692cf3ec

  /**
   * Called after the region is reported as closed to the master.
   * @param e the environment provided by the region server
   * @param abortRequested true if the region server is aborting
   */
<<<<<<< HEAD
  public void postClose(final RegionCoprocessorEnvironment e, boolean abortRequested);
=======
  public void postClose(final CoprocessorEnvironment e, boolean abortRequested);
>>>>>>> 692cf3ec

  /**
   * Called before a client makes a GetClosestRowBefore request.
   * <p>
   * Call CoprocessorEnvironment#bypass to skip default actions
   * <p>
   * Call CoprocessorEnvironment#complete to skip any subsequent chained
   * coprocessors
   * @param e the environment provided by the region server
   * @param row the row
   * @param family the family
   * @param result The result to return to the client if default processing
   * is bypassed. Can be modified. Will not be used if default processing
   * is not bypassed.
   * @throws IOException if an error occurred on the coprocessor
   */
<<<<<<< HEAD
  public void preGetClosestRowBefore(final RegionCoprocessorEnvironment e,
      final byte [] row, final byte [] family)
=======
  public void preGetClosestRowBefore(final CoprocessorEnvironment e,
      final byte [] row, final byte [] family, final Result result)
>>>>>>> 692cf3ec
    throws IOException;

  /**
   * Called after a client makes a GetClosestRowBefore request.
   * <p>
   * Call CoprocessorEnvironment#complete to skip any subsequent chained
   * coprocessors
   * @param e the environment provided by the region server
   * @param row the row
   * @param family the desired family
   * @param result the result to return to the client, modify as necessary
   * @throws IOException if an error occurred on the coprocessor
   */
<<<<<<< HEAD
  public Result postGetClosestRowBefore(final RegionCoprocessorEnvironment e,
=======
  public void postGetClosestRowBefore(final CoprocessorEnvironment e,
>>>>>>> 692cf3ec
      final byte [] row, final byte [] family, final Result result)
    throws IOException;

  /**
   * Called before the client performs a Get
   * <p>
   * Call CoprocessorEnvironment#bypass to skip default actions
   * <p>
   * Call CoprocessorEnvironment#complete to skip any subsequent chained
   * coprocessors
   * @param e the environment provided by the region server
   * @param get the Get request
   * @param result The result to return to the client if default processing
   * is bypassed. Can be modified. Will not be used if default processing
   * is not bypassed.
   * @throws IOException if an error occurred on the coprocessor
   */
<<<<<<< HEAD
  public Get preGet(final RegionCoprocessorEnvironment e, final Get get)
=======
  public void preGet(final CoprocessorEnvironment e, final Get get,
      final List<KeyValue> result)
>>>>>>> 692cf3ec
    throws IOException;

  /**
   * Called after the client performs a Get
   * <p>
   * Call CoprocessorEnvironment#complete to skip any subsequent chained
   * coprocessors
   * @param e the environment provided by the region server
   * @param get the Get request
   * @param result the result to return to the client, modify as necessary
   * @throws IOException if an error occurred on the coprocessor
   */
<<<<<<< HEAD
  public List<KeyValue> postGet(final RegionCoprocessorEnvironment e, final Get get,
      final List<KeyValue> results)
=======
  public void postGet(final CoprocessorEnvironment e, final Get get,
      final List<KeyValue> result)
>>>>>>> 692cf3ec
    throws IOException;

  /**
   * Called before the client tests for existence using a Get.
   * <p>
   * Call CoprocessorEnvironment#bypass to skip default actions
   * <p>
   * Call CoprocessorEnvironment#complete to skip any subsequent chained
   * coprocessors
   * @param e the environment provided by the region server
   * @param get the Get request
   * @param exists
   * @return the value to return to the client if bypassing default processing
   * @throws IOException if an error occurred on the coprocessor
   */
<<<<<<< HEAD
  public Get preExists(final RegionCoprocessorEnvironment e, final Get get)
=======
  public boolean preExists(final CoprocessorEnvironment e, final Get get,
      final boolean exists)
>>>>>>> 692cf3ec
    throws IOException;

  /**
   * Called after the client tests for existence using a Get.
   * <p>
   * Call CoprocessorEnvironment#complete to skip any subsequent chained
   * coprocessors
   * @param e the environment provided by the region server
   * @param get the Get request
   * @param exists the result returned by the region server
   * @return the result to return to the client
   * @throws IOException if an error occurred on the coprocessor
   */
  public boolean postExists(final RegionCoprocessorEnvironment e, final Get get,
      final boolean exists)
    throws IOException;

  /**
   * Called before the client stores a value.
   * <p>
   * Call CoprocessorEnvironment#bypass to skip default actions
   * <p>
   * Call CoprocessorEnvironment#complete to skip any subsequent chained
   * coprocessors
   * @param e the environment provided by the region server
   * @param familyMap map of family to edits for the given family
   * @param writeToWAL true if the change should be written to the WAL
   * @throws IOException if an error occurred on the coprocessor
   */
<<<<<<< HEAD
  public Map<byte[], List<KeyValue>> prePut(final RegionCoprocessorEnvironment e,
      final Map<byte[], List<KeyValue>> familyMap)
=======
  public void prePut(final CoprocessorEnvironment e, final Map<byte[],
      List<KeyValue>> familyMap, final boolean writeToWAL)
>>>>>>> 692cf3ec
    throws IOException;

  /**
   * Called after the client stores a value.
   * <p>
   * Call CoprocessorEnvironment#complete to skip any subsequent chained
   * coprocessors
   * @param e the environment provided by the region server
   * @param familyMap map of family to edits for the given family
   * @param writeToWAL true if the change should be written to the WAL
   * @throws IOException if an error occurred on the coprocessor
   */
<<<<<<< HEAD
  public void postPut(final RegionCoprocessorEnvironment e, final Map<byte[],
      List<KeyValue>> familyMap)
=======
  public void postPut(final CoprocessorEnvironment e, final Map<byte[],
      List<KeyValue>> familyMap, final boolean writeToWAL)
>>>>>>> 692cf3ec
    throws IOException;

  /**
   * Called before the client deletes a value.
   * <p>
   * Call CoprocessorEnvironment#bypass to skip default actions
   * <p>
   * Call CoprocessorEnvironment#complete to skip any subsequent chained
   * coprocessors
   * @param e the environment provided by the region server
   * @param familyMap map of family to edits for the given family
   * @param writeToWAL true if the change should be written to the WAL
   * @throws IOException if an error occurred on the coprocessor
   */
<<<<<<< HEAD
  public Map<byte[], List<KeyValue>> preDelete(final RegionCoprocessorEnvironment e,
      final Map<byte[], List<KeyValue>> familyMap)
=======
  public void preDelete(final CoprocessorEnvironment e, final Map<byte[],
      List<KeyValue>> familyMap, final boolean writeToWAL)
>>>>>>> 692cf3ec
    throws IOException;

  /**
   * Called after the client deletes a value.
   * <p>
   * Call CoprocessorEnvironment#complete to skip any subsequent chained
   * coprocessors
   * @param e the environment provided by the region server
   * @param familyMap map of family to edits for the given family
   * @param writeToWAL true if the change should be written to the WAL
   * @throws IOException if an error occurred on the coprocessor
   */
<<<<<<< HEAD
  public void postDelete(final RegionCoprocessorEnvironment e,
      final Map<byte[], List<KeyValue>> familyMap)
=======
  public void postDelete(final CoprocessorEnvironment e,
      final Map<byte[], List<KeyValue>> familyMap, final boolean writeToWAL)
>>>>>>> 692cf3ec
    throws IOException;

  /**
   * Called before checkAndPut
   * <p>
   * Call CoprocessorEnvironment#bypass to skip default actions
   * <p>
   * Call CoprocessorEnvironment#complete to skip any subsequent chained
   * coprocessors
   * @param e the environment provided by the region server
   * @param row row to check
   * @param family column family
   * @param qualifier column qualifier
   * @param value the expected value
   * @param put data to put if check succeeds
   * @param result 
   * @return the return value to return to client if bypassing default
   * processing
   * @throws IOException if an error occurred on the coprocessor
   */
<<<<<<< HEAD
  public Put preCheckAndPut(final RegionCoprocessorEnvironment e,
=======
  public boolean preCheckAndPut(final CoprocessorEnvironment e,
>>>>>>> 692cf3ec
      final byte [] row, final byte [] family, final byte [] qualifier,
      final byte [] value, final Put put, final boolean result)
    throws IOException;

  /**
   * Called after checkAndPut
   * <p>
   * Call CoprocessorEnvironment#complete to skip any subsequent chained
   * coprocessors
   * @param e the environment provided by the region server
   * @param row row to check
   * @param family column family
   * @param qualifier column qualifier
   * @param value the expected value
   * @param put data to put if check succeeds
   * @param result from the checkAndPut
   * @return the possibly transformed return value to return to client
   * @throws IOException if an error occurred on the coprocessor
   */
  public boolean postCheckAndPut(final RegionCoprocessorEnvironment e,
      final byte [] row, final byte [] family, final byte [] qualifier,
      final byte [] value, final Put put, final boolean result)
    throws IOException;

  /**
   * Called before checkAndDelete
   * <p>
   * Call CoprocessorEnvironment#bypass to skip default actions
   * <p>
   * Call CoprocessorEnvironment#complete to skip any subsequent chained
   * coprocessors
   * @param e the environment provided by the region server
   * @param row row to check
   * @param family column family
   * @param qualifier column qualifier
   * @param value the expected value
   * @param delete delete to commit if check succeeds
   * @param result 
   * @return the value to return to client if bypassing default processing
   * @throws IOException if an error occurred on the coprocessor
   */
<<<<<<< HEAD
  public Delete preCheckAndDelete(final RegionCoprocessorEnvironment e,
=======
  public boolean preCheckAndDelete(final CoprocessorEnvironment e,
>>>>>>> 692cf3ec
      final byte [] row, final byte [] family, final byte [] qualifier,
      final byte [] value, final Delete delete, final boolean result)
    throws IOException;

  /**
   * Called after checkAndDelete
   * <p>
   * Call CoprocessorEnvironment#complete to skip any subsequent chained
   * coprocessors
   * @param e the environment provided by the region server
   * @param row row to check
   * @param family column family
   * @param qualifier column qualifier
   * @param value the expected value
   * @param delete delete to commit if check succeeds
   * @param result from the CheckAndDelete
   * @return the possibly transformed returned value to return to client
   * @throws IOException if an error occurred on the coprocessor
   */
  public boolean postCheckAndDelete(final RegionCoprocessorEnvironment e,
      final byte [] row, final byte [] family, final byte [] qualifier,
      final byte [] value, final Delete delete, final boolean result)
    throws IOException;

  /**
   * Called before incrementColumnValue
   * <p>
   * Call CoprocessorEnvironment#bypass to skip default actions
   * <p>
   * Call CoprocessorEnvironment#complete to skip any subsequent chained
   * coprocessors
   * @param e the environment provided by the region server
   * @param row row to check
   * @param family column family
   * @param qualifier column qualifier
   * @param amount long amount to increment
   * @param writeToWAL true if the change should be written to the WAL
   * @return value to return to the client if bypassing default processing
   * @throws IOException if an error occurred on the coprocessor
   */
  public long preIncrementColumnValue(final RegionCoprocessorEnvironment e,
      final byte [] row, final byte [] family, final byte [] qualifier,
      final long amount, final boolean writeToWAL)
    throws IOException;

  /**
   * Called after incrementColumnValue
   * <p>
   * Call CoprocessorEnvironment#complete to skip any subsequent chained
   * coprocessors
   * @param e the environment provided by the region server
   * @param row row to check
   * @param family column family
   * @param qualifier column qualifier
   * @param amount long amount to increment
   * @param writeToWAL true if the change should be written to the WAL
   * @param result the result returned by incrementColumnValue
   * @return the result to return to the client
   * @throws IOException if an error occurred on the coprocessor
   */
  public long postIncrementColumnValue(final RegionCoprocessorEnvironment e,
      final byte [] row, final byte [] family, final byte [] qualifier,
      final long amount, final boolean writeToWAL, final long result)
    throws IOException;

  /**
   * Called before Increment
   * <p>
   * Call CoprocessorEnvironment#bypass to skip default actions
   * <p>
   * Call CoprocessorEnvironment#complete to skip any subsequent chained
   * coprocessors
   * @param e the environment provided by the region server
   * @param increment increment object
<<<<<<< HEAD
   * @return new Increment instance
   * @throws IOException if an error occurred on the coprocessor
   */
  public Increment preIncrement(final RegionCoprocessorEnvironment e,
      final Increment increment)
=======
   * @param result The result to return to the client if default processing
   * is bypassed. Can be modified. Will not be used if default processing
   * is not bypassed.
   * @param writeToWAL true if the change should be written to the WAL
   * @throws IOException if an error occurred on the coprocessor
   */
  public void preIncrement(final CoprocessorEnvironment e,
      final Increment increment, final Result result)
>>>>>>> 692cf3ec
    throws IOException;

  /**
   * Called after increment
   * <p>
   * Call CoprocessorEnvironment#complete to skip any subsequent chained
   * coprocessors
   * @param e the environment provided by the region server
   * @param increment increment object
<<<<<<< HEAD
   * @param result the result returned by increment
   * @return the result to return to the client
   * @throws IOException if an error occurred on the coprocessor
   */
  public Result postIncrement(final RegionCoprocessorEnvironment e,
=======
   * @param writeToWAL true if the change should be written to the WAL
   * @param result the result returned by increment, can be modified
   * @throws IOException if an error occurred on the coprocessor
   */
  public void postIncrement(final CoprocessorEnvironment e,
>>>>>>> 692cf3ec
      final Increment increment, final Result result)
    throws IOException;

  /**
   * Called before the client opens a new scanner.
   * <p>
   * Call CoprocessorEnvironment#bypass to skip default actions
   * <p>
   * Call CoprocessorEnvironment#complete to skip any subsequent chained
   * coprocessors
   * @param e the environment provided by the region server
   * @param scan the Scan specification
   * @param s if not null, the base scanner
   * @return an InternalScanner instance to use instead of the base scanner if
   * overriding default behavior, null otherwise
   * @throws IOException if an error occurred on the coprocessor
   */
<<<<<<< HEAD
  public Scan preScannerOpen(final RegionCoprocessorEnvironment e, final Scan scan)
=======
  public InternalScanner preScannerOpen(final CoprocessorEnvironment e,
      final Scan scan, final InternalScanner s)
>>>>>>> 692cf3ec
    throws IOException;

  /**
   * Called after the client opens a new scanner.
   * <p>
   * Call CoprocessorEnvironment#complete to skip any subsequent chained
   * coprocessors
   * @param e the environment provided by the region server
   * @param scan the Scan specification
   * @param s if not null, the base scanner
   * @return the scanner instance to use
   * @throws IOException if an error occurred on the coprocessor
   */
<<<<<<< HEAD
  public void postScannerOpen(final RegionCoprocessorEnvironment e, final Scan scan,
      final long scannerId)
=======
  public InternalScanner postScannerOpen(final CoprocessorEnvironment e,
      final Scan scan, final InternalScanner s)
>>>>>>> 692cf3ec
    throws IOException;

  /**
   * Called before the client asks for the next row on a scanner.
   * <p>
   * Call CoprocessorEnvironment#bypass to skip default actions
   * <p>
   * Call CoprocessorEnvironment#complete to skip any subsequent chained
   * coprocessors
   * @param e the environment provided by the region server
<<<<<<< HEAD
   * @param scannerId the scanner id
   * @return the possibly transformed result set to actually return
   * @throws IOException if an error occurred on the coprocessor
   */
  public void preScannerNext(final RegionCoprocessorEnvironment e,
      final long scannerId)
=======
   * @param s the scanner
   * @param result The result to return to the client if default processing
   * is bypassed. Can be modified. Will not be returned if default processing
   * is not bypassed.
   * @param limit the maximum number of results to return
   * @param hasNext the 'has more' indication
   * @return 'has more' indication that should be sent to client
   * @throws IOException if an error occurred on the coprocessor
   */
  public boolean preScannerNext(final CoprocessorEnvironment e,
      final InternalScanner s, final List<KeyValue> result,
      final int limit, final boolean hasNext)
>>>>>>> 692cf3ec
    throws IOException;

  /**
   * Called after the client asks for the next row on a scanner.
   * <p>
   * Call CoprocessorEnvironment#complete to skip any subsequent chained
   * coprocessors
   * @param e the environment provided by the region server
   * @param s the scanner
   * @param result the result to return to the client, can be modified
   * @param limit the maximum number of results to return
   * @param hasNext the 'has more' indication
   * @return 'has more' indication that should be sent to client
   * @throws IOException if an error occurred on the coprocessor
   */
<<<<<<< HEAD
  public List<KeyValue> postScannerNext(final RegionCoprocessorEnvironment e,
      final long scannerId, final List<KeyValue> results)
=======
  public boolean postScannerNext(final CoprocessorEnvironment e,
      final InternalScanner s, final List<KeyValue> result, final int limit,
      final boolean hasNext)
>>>>>>> 692cf3ec
    throws IOException;

  /**
   * Called before the client closes a scanner.
   * <p>
   * Call CoprocessorEnvironment#bypass to skip default actions
   * <p>
   * Call CoprocessorEnvironment#complete to skip any subsequent chained
   * coprocessors
   * @param e the environment provided by the region server
   * @param s the scanner
   * @throws IOException if an error occurred on the coprocessor
   */
<<<<<<< HEAD
  public void preScannerClose(final RegionCoprocessorEnvironment e,
      final long scannerId)
=======
  public void preScannerClose(final CoprocessorEnvironment e,
      final InternalScanner s)
>>>>>>> 692cf3ec
    throws IOException;

  /**
   * Called after the client closes a scanner.
   * <p>
   * Call CoprocessorEnvironment#complete to skip any subsequent chained
   * coprocessors
   * @param e the environment provided by the region server
   * @param s the scanner
   * @throws IOException if an error occurred on the coprocessor
   */
<<<<<<< HEAD
  public void postScannerClose(final RegionCoprocessorEnvironment e,
      final long scannerId)
=======
  public void postScannerClose(final CoprocessorEnvironment e,
      final InternalScanner s)
>>>>>>> 692cf3ec
    throws IOException;
}<|MERGE_RESOLUTION|>--- conflicted
+++ resolved
@@ -28,10 +28,7 @@
 import org.apache.hadoop.hbase.client.Increment;
 import org.apache.hadoop.hbase.coprocessor.CoprocessorEnvironment;
 import org.apache.hadoop.hbase.regionserver.HRegion;
-<<<<<<< HEAD
-=======
 import org.apache.hadoop.hbase.regionserver.InternalScanner;
->>>>>>> 692cf3ec
 
 import java.io.IOException;
 
@@ -45,41 +42,25 @@
    * Called before the region is reported as open to the master.
    * @param e the environment provided by the region server
    */
-<<<<<<< HEAD
   public void preOpen(final RegionCoprocessorEnvironment e);
-=======
-  public void preOpen(final CoprocessorEnvironment e);
->>>>>>> 692cf3ec
 
   /**
    * Called after the region is reported as open to the master.
    * @param e the environment provided by the region server
    */
-<<<<<<< HEAD
   public void postOpen(final RegionCoprocessorEnvironment e);
-=======
-  public void postOpen(final CoprocessorEnvironment e);
->>>>>>> 692cf3ec
 
   /**
    * Called before the memstore is flushed to disk.
    * @param e the environment provided by the region server
    */
-<<<<<<< HEAD
   public void preFlush(final RegionCoprocessorEnvironment e);
-=======
-  public void preFlush(final CoprocessorEnvironment e);
->>>>>>> 692cf3ec
 
   /**
    * Called after the memstore is flushed to disk.
    * @param e the environment provided by the region server
    */
-<<<<<<< HEAD
   public void postFlush(final RegionCoprocessorEnvironment e);
-=======
-  public void postFlush(final CoprocessorEnvironment e);
->>>>>>> 692cf3ec
 
   /**
    * Called before compaction.
@@ -87,11 +68,7 @@
    * @param willSplit true if compaction will result in a split, false
    * otherwise
    */
-<<<<<<< HEAD
   public void preCompact(final RegionCoprocessorEnvironment e,
-=======
-  public void preCompact(final CoprocessorEnvironment e,
->>>>>>> 692cf3ec
     final boolean willSplit);
 
   /**
@@ -100,11 +77,7 @@
    * @param willSplit true if compaction will result in a split, false
    * otherwise
    */
-<<<<<<< HEAD
   public void postCompact(final RegionCoprocessorEnvironment e,
-=======
-  public void postCompact(final CoprocessorEnvironment e,
->>>>>>> 692cf3ec
     final boolean willSplit);
 
   /**
@@ -112,11 +85,7 @@
    * @param e the environment provided by the region server
    * (e.getRegion() returns the parent region)
    */
-<<<<<<< HEAD
   public void preSplit(final RegionCoprocessorEnvironment e);
-=======
-  public void preSplit(final CoprocessorEnvironment e);
->>>>>>> 692cf3ec
 
   /**
    * Called after the region is split.
@@ -125,11 +94,7 @@
    * @param l the left daughter region
    * @param r the right daughter region
    */
-<<<<<<< HEAD
   public void postSplit(final RegionCoprocessorEnvironment e, final HRegion l,
-=======
-  public void postSplit(final CoprocessorEnvironment e, final HRegion l,
->>>>>>> 692cf3ec
     final HRegion r);
 
   /**
@@ -137,22 +102,16 @@
    * @param e the environment provided by the region server
    * @param abortRequested true if the region server is aborting
    */
-<<<<<<< HEAD
-  public void preClose(final RegionCoprocessorEnvironment e, boolean abortRequested);
-=======
-  public void preClose(final CoprocessorEnvironment e, boolean abortRequested);
->>>>>>> 692cf3ec
+  public void preClose(final RegionCoprocessorEnvironment e,
+      boolean abortRequested);
 
   /**
    * Called after the region is reported as closed to the master.
    * @param e the environment provided by the region server
    * @param abortRequested true if the region server is aborting
    */
-<<<<<<< HEAD
-  public void postClose(final RegionCoprocessorEnvironment e, boolean abortRequested);
-=======
-  public void postClose(final CoprocessorEnvironment e, boolean abortRequested);
->>>>>>> 692cf3ec
+  public void postClose(final RegionCoprocessorEnvironment e,
+      boolean abortRequested);
 
   /**
    * Called before a client makes a GetClosestRowBefore request.
@@ -169,13 +128,8 @@
    * is not bypassed.
    * @throws IOException if an error occurred on the coprocessor
    */
-<<<<<<< HEAD
   public void preGetClosestRowBefore(final RegionCoprocessorEnvironment e,
-      final byte [] row, final byte [] family)
-=======
-  public void preGetClosestRowBefore(final CoprocessorEnvironment e,
       final byte [] row, final byte [] family, final Result result)
->>>>>>> 692cf3ec
     throws IOException;
 
   /**
@@ -189,11 +143,7 @@
    * @param result the result to return to the client, modify as necessary
    * @throws IOException if an error occurred on the coprocessor
    */
-<<<<<<< HEAD
-  public Result postGetClosestRowBefore(final RegionCoprocessorEnvironment e,
-=======
-  public void postGetClosestRowBefore(final CoprocessorEnvironment e,
->>>>>>> 692cf3ec
+  public void postGetClosestRowBefore(final RegionCoprocessorEnvironment e,
       final byte [] row, final byte [] family, final Result result)
     throws IOException;
 
@@ -211,12 +161,8 @@
    * is not bypassed.
    * @throws IOException if an error occurred on the coprocessor
    */
-<<<<<<< HEAD
-  public Get preGet(final RegionCoprocessorEnvironment e, final Get get)
-=======
-  public void preGet(final CoprocessorEnvironment e, final Get get,
+  public void preGet(final RegionCoprocessorEnvironment e, final Get get,
       final List<KeyValue> result)
->>>>>>> 692cf3ec
     throws IOException;
 
   /**
@@ -229,13 +175,8 @@
    * @param result the result to return to the client, modify as necessary
    * @throws IOException if an error occurred on the coprocessor
    */
-<<<<<<< HEAD
-  public List<KeyValue> postGet(final RegionCoprocessorEnvironment e, final Get get,
-      final List<KeyValue> results)
-=======
-  public void postGet(final CoprocessorEnvironment e, final Get get,
+  public void postGet(final RegionCoprocessorEnvironment e, final Get get,
       final List<KeyValue> result)
->>>>>>> 692cf3ec
     throws IOException;
 
   /**
@@ -251,12 +192,8 @@
    * @return the value to return to the client if bypassing default processing
    * @throws IOException if an error occurred on the coprocessor
    */
-<<<<<<< HEAD
-  public Get preExists(final RegionCoprocessorEnvironment e, final Get get)
-=======
-  public boolean preExists(final CoprocessorEnvironment e, final Get get,
+  public boolean preExists(final RegionCoprocessorEnvironment e, final Get get,
       final boolean exists)
->>>>>>> 692cf3ec
     throws IOException;
 
   /**
@@ -286,13 +223,8 @@
    * @param writeToWAL true if the change should be written to the WAL
    * @throws IOException if an error occurred on the coprocessor
    */
-<<<<<<< HEAD
-  public Map<byte[], List<KeyValue>> prePut(final RegionCoprocessorEnvironment e,
-      final Map<byte[], List<KeyValue>> familyMap)
-=======
-  public void prePut(final CoprocessorEnvironment e, final Map<byte[],
+  public void prePut(final RegionCoprocessorEnvironment e, final Map<byte[],
       List<KeyValue>> familyMap, final boolean writeToWAL)
->>>>>>> 692cf3ec
     throws IOException;
 
   /**
@@ -305,13 +237,8 @@
    * @param writeToWAL true if the change should be written to the WAL
    * @throws IOException if an error occurred on the coprocessor
    */
-<<<<<<< HEAD
   public void postPut(final RegionCoprocessorEnvironment e, final Map<byte[],
-      List<KeyValue>> familyMap)
-=======
-  public void postPut(final CoprocessorEnvironment e, final Map<byte[],
       List<KeyValue>> familyMap, final boolean writeToWAL)
->>>>>>> 692cf3ec
     throws IOException;
 
   /**
@@ -326,13 +253,8 @@
    * @param writeToWAL true if the change should be written to the WAL
    * @throws IOException if an error occurred on the coprocessor
    */
-<<<<<<< HEAD
-  public Map<byte[], List<KeyValue>> preDelete(final RegionCoprocessorEnvironment e,
-      final Map<byte[], List<KeyValue>> familyMap)
-=======
-  public void preDelete(final CoprocessorEnvironment e, final Map<byte[],
+  public void preDelete(final RegionCoprocessorEnvironment e, final Map<byte[],
       List<KeyValue>> familyMap, final boolean writeToWAL)
->>>>>>> 692cf3ec
     throws IOException;
 
   /**
@@ -345,13 +267,8 @@
    * @param writeToWAL true if the change should be written to the WAL
    * @throws IOException if an error occurred on the coprocessor
    */
-<<<<<<< HEAD
   public void postDelete(final RegionCoprocessorEnvironment e,
-      final Map<byte[], List<KeyValue>> familyMap)
-=======
-  public void postDelete(final CoprocessorEnvironment e,
       final Map<byte[], List<KeyValue>> familyMap, final boolean writeToWAL)
->>>>>>> 692cf3ec
     throws IOException;
 
   /**
@@ -372,11 +289,7 @@
    * processing
    * @throws IOException if an error occurred on the coprocessor
    */
-<<<<<<< HEAD
-  public Put preCheckAndPut(final RegionCoprocessorEnvironment e,
-=======
-  public boolean preCheckAndPut(final CoprocessorEnvironment e,
->>>>>>> 692cf3ec
+  public boolean preCheckAndPut(final RegionCoprocessorEnvironment e,
       final byte [] row, final byte [] family, final byte [] qualifier,
       final byte [] value, final Put put, final boolean result)
     throws IOException;
@@ -418,11 +331,7 @@
    * @return the value to return to client if bypassing default processing
    * @throws IOException if an error occurred on the coprocessor
    */
-<<<<<<< HEAD
-  public Delete preCheckAndDelete(final RegionCoprocessorEnvironment e,
-=======
-  public boolean preCheckAndDelete(final CoprocessorEnvironment e,
->>>>>>> 692cf3ec
+  public boolean preCheckAndDelete(final RegionCoprocessorEnvironment e,
       final byte [] row, final byte [] family, final byte [] qualifier,
       final byte [] value, final Delete delete, final boolean result)
     throws IOException;
@@ -497,22 +406,13 @@
    * coprocessors
    * @param e the environment provided by the region server
    * @param increment increment object
-<<<<<<< HEAD
-   * @return new Increment instance
-   * @throws IOException if an error occurred on the coprocessor
-   */
-  public Increment preIncrement(final RegionCoprocessorEnvironment e,
-      final Increment increment)
-=======
    * @param result The result to return to the client if default processing
    * is bypassed. Can be modified. Will not be used if default processing
    * is not bypassed.
-   * @param writeToWAL true if the change should be written to the WAL
-   * @throws IOException if an error occurred on the coprocessor
-   */
-  public void preIncrement(final CoprocessorEnvironment e,
+   * @throws IOException if an error occurred on the coprocessor
+   */
+  public void preIncrement(final RegionCoprocessorEnvironment e,
       final Increment increment, final Result result)
->>>>>>> 692cf3ec
     throws IOException;
 
   /**
@@ -522,19 +422,10 @@
    * coprocessors
    * @param e the environment provided by the region server
    * @param increment increment object
-<<<<<<< HEAD
-   * @param result the result returned by increment
-   * @return the result to return to the client
-   * @throws IOException if an error occurred on the coprocessor
-   */
-  public Result postIncrement(final RegionCoprocessorEnvironment e,
-=======
-   * @param writeToWAL true if the change should be written to the WAL
    * @param result the result returned by increment, can be modified
    * @throws IOException if an error occurred on the coprocessor
    */
-  public void postIncrement(final CoprocessorEnvironment e,
->>>>>>> 692cf3ec
+  public void postIncrement(final RegionCoprocessorEnvironment e,
       final Increment increment, final Result result)
     throws IOException;
 
@@ -552,12 +443,8 @@
    * overriding default behavior, null otherwise
    * @throws IOException if an error occurred on the coprocessor
    */
-<<<<<<< HEAD
-  public Scan preScannerOpen(final RegionCoprocessorEnvironment e, final Scan scan)
-=======
-  public InternalScanner preScannerOpen(final CoprocessorEnvironment e,
+  public InternalScanner preScannerOpen(final RegionCoprocessorEnvironment e,
       final Scan scan, final InternalScanner s)
->>>>>>> 692cf3ec
     throws IOException;
 
   /**
@@ -571,13 +458,8 @@
    * @return the scanner instance to use
    * @throws IOException if an error occurred on the coprocessor
    */
-<<<<<<< HEAD
-  public void postScannerOpen(final RegionCoprocessorEnvironment e, final Scan scan,
-      final long scannerId)
-=======
-  public InternalScanner postScannerOpen(final CoprocessorEnvironment e,
+  public InternalScanner postScannerOpen(final RegionCoprocessorEnvironment e,
       final Scan scan, final InternalScanner s)
->>>>>>> 692cf3ec
     throws IOException;
 
   /**
@@ -588,14 +470,6 @@
    * Call CoprocessorEnvironment#complete to skip any subsequent chained
    * coprocessors
    * @param e the environment provided by the region server
-<<<<<<< HEAD
-   * @param scannerId the scanner id
-   * @return the possibly transformed result set to actually return
-   * @throws IOException if an error occurred on the coprocessor
-   */
-  public void preScannerNext(final RegionCoprocessorEnvironment e,
-      final long scannerId)
-=======
    * @param s the scanner
    * @param result The result to return to the client if default processing
    * is bypassed. Can be modified. Will not be returned if default processing
@@ -605,10 +479,9 @@
    * @return 'has more' indication that should be sent to client
    * @throws IOException if an error occurred on the coprocessor
    */
-  public boolean preScannerNext(final CoprocessorEnvironment e,
+  public boolean preScannerNext(final RegionCoprocessorEnvironment e,
       final InternalScanner s, final List<KeyValue> result,
       final int limit, final boolean hasNext)
->>>>>>> 692cf3ec
     throws IOException;
 
   /**
@@ -624,14 +497,9 @@
    * @return 'has more' indication that should be sent to client
    * @throws IOException if an error occurred on the coprocessor
    */
-<<<<<<< HEAD
-  public List<KeyValue> postScannerNext(final RegionCoprocessorEnvironment e,
-      final long scannerId, final List<KeyValue> results)
-=======
-  public boolean postScannerNext(final CoprocessorEnvironment e,
+  public boolean postScannerNext(final RegionCoprocessorEnvironment e,
       final InternalScanner s, final List<KeyValue> result, final int limit,
       final boolean hasNext)
->>>>>>> 692cf3ec
     throws IOException;
 
   /**
@@ -645,13 +513,8 @@
    * @param s the scanner
    * @throws IOException if an error occurred on the coprocessor
    */
-<<<<<<< HEAD
   public void preScannerClose(final RegionCoprocessorEnvironment e,
-      final long scannerId)
-=======
-  public void preScannerClose(final CoprocessorEnvironment e,
       final InternalScanner s)
->>>>>>> 692cf3ec
     throws IOException;
 
   /**
@@ -663,12 +526,7 @@
    * @param s the scanner
    * @throws IOException if an error occurred on the coprocessor
    */
-<<<<<<< HEAD
   public void postScannerClose(final RegionCoprocessorEnvironment e,
-      final long scannerId)
-=======
-  public void postScannerClose(final CoprocessorEnvironment e,
       final InternalScanner s)
->>>>>>> 692cf3ec
     throws IOException;
 }