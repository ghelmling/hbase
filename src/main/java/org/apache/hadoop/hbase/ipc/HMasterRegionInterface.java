/**
 * Copyright 2010 The Apache Software Foundation
 *
 * Licensed to the Apache Software Foundation (ASF) under one
 * or more contributor license agreements.  See the NOTICE file
 * distributed with this work for additional information
 * regarding copyright ownership.  The ASF licenses this file
 * to you under the Apache License, Version 2.0 (the
 * "License"); you may not use this file except in compliance
 * with the License.  You may obtain a copy of the License at
 *
 *     http://www.apache.org/licenses/LICENSE-2.0
 *
 * Unless required by applicable law or agreed to in writing, software
 * distributed under the License is distributed on an "AS IS" BASIS,
 * WITHOUT WARRANTIES OR CONDITIONS OF ANY KIND, either express or implied.
 * See the License for the specific language governing permissions and
 * limitations under the License.
 */
package org.apache.hadoop.hbase.ipc;

import org.apache.hadoop.hbase.HMsg;
import org.apache.hadoop.hbase.HRegionInfo;
import org.apache.hadoop.hbase.HServerInfo;
import org.apache.hadoop.io.MapWritable;
<<<<<<< HEAD
import org.apache.hadoop.security.KerberosInfo;
=======
import org.apache.hadoop.ipc.VersionedProtocol;
>>>>>>> c3fd8ed3

import java.io.IOException;

/**
 * HRegionServers interact with the HMasterRegionInterface to report on local
 * goings-on and to obtain data-handling instructions from the HMaster.
 * <p>Changes here need to be reflected in HbaseObjectWritable HbaseRPC#Invoker.
 *
 * <p>NOTE: if you change the interface, you must change the RPC version
 * number in HBaseRPCProtocolVersion
 *
 */
<<<<<<< HEAD
@KerberosInfo(
    serverPrincipal = "hbase.master.kerberos.principal",
    clientPrincipal = "hbase.regionserver.kerberos.principal")
public interface HMasterRegionInterface extends HBaseRPCProtocolVersion {
=======
public interface HMasterRegionInterface extends VersionedProtocol {
  /**
   * This Interfaces' version. Version changes when the Interface changes.
   */
  // All HBase Interfaces used derive from HBaseRPCProtocolVersion.  It
  // maintained a single global version number on all HBase Interfaces.  This
  // meant all HBase RPC was broke though only one of the three RPC Interfaces
  // had changed.  This has since been undone.
  public static final long VERSION = 28L;
>>>>>>> c3fd8ed3

  /**
   * Called when a region server first starts
   * @param info server info
   * @param serverCurrentTime The current time of the region server in ms
   * @throws IOException e
   * @return Configuration for the regionserver to use: e.g. filesystem,
   * hbase rootdir, etc.
   */
  public MapWritable regionServerStartup(HServerInfo info,
    long serverCurrentTime) throws IOException;

  /**
   * Called to renew lease, tell master what the region server is doing and to
   * receive new instructions from the master
   *
   * @param info server's address and start code
   * @param msgs things the region server wants to tell the master
   * @param mostLoadedRegions Array of HRegionInfos that should contain the
   * reporting server's most loaded regions. These are candidates for being
   * rebalanced.
   * @return instructions from the master to the region server
   * @throws IOException e
   */
  public HMsg[] regionServerReport(HServerInfo info, HMsg msgs[],
    HRegionInfo mostLoadedRegions[])
  throws IOException;
}<|MERGE_RESOLUTION|>--- conflicted
+++ resolved
@@ -23,11 +23,8 @@
 import org.apache.hadoop.hbase.HRegionInfo;
 import org.apache.hadoop.hbase.HServerInfo;
 import org.apache.hadoop.io.MapWritable;
-<<<<<<< HEAD
+import org.apache.hadoop.ipc.VersionedProtocol;
 import org.apache.hadoop.security.KerberosInfo;
-=======
-import org.apache.hadoop.ipc.VersionedProtocol;
->>>>>>> c3fd8ed3
 
 import java.io.IOException;
 
@@ -40,12 +37,9 @@
  * number in HBaseRPCProtocolVersion
  *
  */
-<<<<<<< HEAD
 @KerberosInfo(
     serverPrincipal = "hbase.master.kerberos.principal",
     clientPrincipal = "hbase.regionserver.kerberos.principal")
-public interface HMasterRegionInterface extends HBaseRPCProtocolVersion {
-=======
 public interface HMasterRegionInterface extends VersionedProtocol {
   /**
    * This Interfaces' version. Version changes when the Interface changes.
@@ -55,7 +49,6 @@
   // meant all HBase RPC was broke though only one of the three RPC Interfaces
   // had changed.  This has since been undone.
   public static final long VERSION = 28L;
->>>>>>> c3fd8ed3
 
   /**
    * Called when a region server first starts
