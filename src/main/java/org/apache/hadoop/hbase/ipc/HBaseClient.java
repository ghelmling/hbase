/**
 * Copyright 2010 The Apache Software Foundation
 *
 * Licensed to the Apache Software Foundation (ASF) under one
 * or more contributor license agreements.  See the NOTICE file
 * distributed with this work for additional information
 * regarding copyright ownership.  The ASF licenses this file
 * to you under the Apache License, Version 2.0 (the
 * "License"); you may not use this file except in compliance
 * with the License.  You may obtain a copy of the License at
 *
 *     http://www.apache.org/licenses/LICENSE-2.0
 *
 * Unless required by applicable law or agreed to in writing, software
 * distributed under the License is distributed on an "AS IS" BASIS,
 * WITHOUT WARRANTIES OR CONDITIONS OF ANY KIND, either express or implied.
 * See the License for the specific language governing permissions and
 * limitations under the License.
 */

package org.apache.hadoop.hbase.ipc;

import org.apache.commons.logging.Log;
import org.apache.commons.logging.LogFactory;
import org.apache.hadoop.conf.Configuration;
import org.apache.hadoop.hbase.util.Bytes;
import org.apache.hadoop.io.DataOutputBuffer;
import org.apache.hadoop.io.IOUtils;
import org.apache.hadoop.io.Writable;
import org.apache.hadoop.io.WritableUtils;
import org.apache.hadoop.ipc.RemoteException;
import org.apache.hadoop.ipc.VersionedProtocol;
import org.apache.hadoop.net.NetUtils;
import org.apache.hadoop.security.UserGroupInformation;
import org.apache.hadoop.util.ReflectionUtils;

import javax.net.SocketFactory;
import java.io.BufferedInputStream;
import java.io.BufferedOutputStream;
import java.io.DataInputStream;
import java.io.DataOutputStream;
import java.io.FilterInputStream;
import java.io.IOException;
import java.io.InputStream;
import java.net.ConnectException;
import java.net.InetSocketAddress;
import java.net.Socket;
import java.net.SocketTimeoutException;
import java.net.UnknownHostException;
import java.util.Hashtable;
import java.util.Iterator;
import java.util.Map.Entry;
import java.util.concurrent.atomic.AtomicBoolean;
import java.util.concurrent.atomic.AtomicLong;

/** A client for an IPC service.  IPC calls take a single {@link Writable} as a
 * parameter, and return a {@link Writable} as their value.  A service runs on
 * a port and is defined by a parameter class and a value class.
 *
 * <p>This is the org.apache.hadoop.ipc.Client renamed as HBaseClient and
 * moved into this package so can access package-private methods.
 *
 * @see HBaseServer
 */
public class HBaseClient {

  private static final Log LOG =
    LogFactory.getLog("org.apache.hadoop.ipc.HBaseClient");
  protected final Hashtable<ConnectionId, Connection> connections =
    new Hashtable<ConnectionId, Connection>();

  protected final Class<? extends Writable> valueClass;   // class of call values
  protected int counter;                            // counter for call ids
  protected final AtomicBoolean running = new AtomicBoolean(true); // if client runs
  final protected Configuration conf;
  final protected int maxIdleTime; // connections will be culled if it was idle for
                           // maxIdleTime microsecs
  final protected int maxRetries; //the max. no. of retries for socket connections
  final protected long failureSleep; // Time to sleep before retry on failure.
  protected final boolean tcpNoDelay; // if T then disable Nagle's Algorithm
  protected final boolean tcpKeepAlive; // if T then use keepalives
  protected int pingInterval; // how often sends ping to the server in msecs

  protected final SocketFactory socketFactory;           // how to create sockets
  private int refCount = 1;

  final private static String PING_INTERVAL_NAME = "ipc.ping.interval";
  final static int DEFAULT_PING_INTERVAL = 60000; // 1 min
  final static int PING_CALL_ID = -1;

  /**
   * set the ping interval value in configuration
   *
   * @param conf Configuration
   * @param pingInterval the ping interval
   */
  @SuppressWarnings({"UnusedDeclaration"})
  public static void setPingInterval(Configuration conf, int pingInterval) {
    conf.setInt(PING_INTERVAL_NAME, pingInterval);
  }

  /**
   * Get the ping interval from configuration;
   * If not set in the configuration, return the default value.
   *
   * @param conf Configuration
   * @return the ping interval
   */
  static int getPingInterval(Configuration conf) {
    return conf.getInt(PING_INTERVAL_NAME, DEFAULT_PING_INTERVAL);
  }

  /**
   * Increment this client's reference count
   *
   */
  synchronized void incCount() {
    refCount++;
  }

  /**
   * Decrement this client's reference count
   *
   */
  synchronized void decCount() {
    refCount--;
  }

  /**
   * Return if this client has no reference
   *
   * @return true if this client has no reference; false otherwise
   */
  synchronized boolean isZeroReference() {
    return refCount==0;
  }

  /** A call waiting for a value. */
  private class Call {
    final int id;                                       // call id
    final Writable param;                               // parameter
    Writable value;                               // value, null if error
    IOException error;                            // exception, null if value
    boolean done;                                 // true when call is done

    protected Call(Writable param) {
      this.param = param;
      synchronized (HBaseClient.this) {
        this.id = counter++;
      }
    }

    /** Indicate when the call is complete and the
     * value or error are available.  Notifies by default.  */
    protected synchronized void callComplete() {
      this.done = true;
      notify();                                 // notify caller
    }

    /** Set the exception when there is an error.
     * Notify the caller the call is done.
     *
     * @param error exception thrown by the call; either local or remote
     */
    public synchronized void setException(IOException error) {
      this.error = error;
      callComplete();
    }

    /** Set the return value when there is no error.
     * Notify the caller the call is done.
     *
     * @param value return value of the call.
     */
    public synchronized void setValue(Writable value) {
      this.value = value;
      callComplete();
    }
  }

  /** Thread that reads responses and notifies callers.  Each connection owns a
   * socket connected to a remote address.  Calls are multiplexed through this
   * socket: responses may be delivered out of order. */
  private class Connection extends Thread {
    private ConnectionHeader header;              // connection header
    private ConnectionId remoteId;
    private Socket socket = null;                 // connected socket
    private DataInputStream in;
    private DataOutputStream out;

    // currently active calls
    private final Hashtable<Integer, Call> calls = new Hashtable<Integer, Call>();
    private final AtomicLong lastActivity = new AtomicLong();// last I/O activity time
    protected final AtomicBoolean shouldCloseConnection = new AtomicBoolean();  // indicate if the connection is closed
    private IOException closeException; // close reason

<<<<<<< HEAD
=======
    public Connection(InetSocketAddress address) throws IOException {
      this(new ConnectionId(address, null, 0));
    }

>>>>>>> ad48d9d3
    public Connection(ConnectionId remoteId) throws IOException {
      if (remoteId.getAddress().isUnresolved()) {
        throw new UnknownHostException("unknown host: " +
                                       remoteId.getAddress().getHostName());
      }
      this.remoteId = remoteId;
      UserGroupInformation ticket = remoteId.getTicket();
      Class<? extends VersionedProtocol> protocol = remoteId.getProtocol();

      header = new ConnectionHeader(
          protocol == null ? null : protocol.getName(), ticket);

      this.setName("IPC Client (" + socketFactory.hashCode() +") connection to " +
        remoteId.getAddress().toString() +
        ((ticket==null)?" from an unknown user": (" from " + ticket.getUserName())));
      this.setDaemon(true);
    }

    /** Update lastActivity with the current time. */
    private void touch() {
      lastActivity.set(System.currentTimeMillis());
    }

    /**
     * Add a call to this connection's call queue and notify
     * a listener; synchronized.
     * Returns false if called during shutdown.
     * @param call to add
     * @return true if the call was added.
     */
    protected synchronized boolean addCall(Call call) {
      if (shouldCloseConnection.get())
        return false;
      calls.put(call.id, call);
      notify();
      return true;
    }

    /** This class sends a ping to the remote side when timeout on
     * reading. If no failure is detected, it retries until at least
     * a byte is read.
     */
    private class PingInputStream extends FilterInputStream {
      /* constructor */
      protected PingInputStream(InputStream in) {
        super(in);
      }

      /* Process timeout exception
       * if the connection is not going to be closed, send a ping.
       * otherwise, throw the timeout exception.
       */
      private void handleTimeout(SocketTimeoutException e) throws IOException {
        if (shouldCloseConnection.get() || !running.get() || 
            remoteId.rpcTimeout > 0) {
          throw e;
        }
        sendPing();
      }

      /** Read a byte from the stream.
       * Send a ping if timeout on read. Retries if no failure is detected
       * until a byte is read.
       * @throws IOException for any IO problem other than socket timeout
       */
      @Override
      public int read() throws IOException {
        do {
          try {
            return super.read();
          } catch (SocketTimeoutException e) {
            handleTimeout(e);
          }
        } while (true);
      }

      /** Read bytes into a buffer starting from offset <code>off</code>
       * Send a ping if timeout on read. Retries if no failure is detected
       * until a byte is read.
       *
       * @return the total number of bytes read; -1 if the connection is closed.
       */
      @Override
      public int read(byte[] buf, int off, int len) throws IOException {
        do {
          try {
            return super.read(buf, off, len);
          } catch (SocketTimeoutException e) {
            handleTimeout(e);
          }
        } while (true);
      }
    }

    /** Connect to the server and set up the I/O streams. It then sends
     * a header to the server and starts
     * the connection thread that waits for responses.
     * @throws java.io.IOException e
     */
    protected synchronized void setupIOstreams() throws IOException {
      if (socket != null || shouldCloseConnection.get()) {
        return;
      }

      short ioFailures = 0;
      short timeoutFailures = 0;
      try {
        if (LOG.isDebugEnabled()) {
          LOG.debug("Connecting to "+remoteId.getAddress());
        }
        while (true) {
          try {
            this.socket = socketFactory.createSocket();
            this.socket.setTcpNoDelay(tcpNoDelay);
            this.socket.setKeepAlive(tcpKeepAlive);
            // connection time out is 20s
            NetUtils.connect(this.socket, remoteId.getAddress(), 20000);
            if (remoteId.rpcTimeout > 0) {
              pingInterval = remoteId.rpcTimeout; // overwrite pingInterval
            }
            this.socket.setSoTimeout(pingInterval);
            break;
          } catch (SocketTimeoutException toe) {
            handleConnectionFailure(timeoutFailures++, maxRetries, toe);
          } catch (IOException ie) {
            handleConnectionFailure(ioFailures++, maxRetries, ie);
          }
        }
        this.in = new DataInputStream(new BufferedInputStream
            (new PingInputStream(NetUtils.getInputStream(socket))));
        this.out = new DataOutputStream
            (new BufferedOutputStream(NetUtils.getOutputStream(socket)));
        writeHeader();

        // update last activity time
        touch();

        // start the receiver thread after the socket connection has been set up
        start();
      } catch (IOException e) {
        markClosed(e);
        close();

        throw e;
      }
    }

    /* Handle connection failures
     *
     * If the current number of retries is equal to the max number of retries,
     * stop retrying and throw the exception; Otherwise backoff N seconds and
     * try connecting again.
     *
     * This Method is only called from inside setupIOstreams(), which is
     * synchronized. Hence the sleep is synchronized; the locks will be retained.
     *
     * @param curRetries current number of retries
     * @param maxRetries max number of retries allowed
     * @param ioe failure reason
     * @throws IOException if max number of retries is reached
     */
    private void handleConnectionFailure(
        int curRetries, int maxRetries, IOException ioe) throws IOException {
      // close the current connection
      if (socket != null) { // could be null if the socket creation failed
        try {
          socket.close();
        } catch (IOException e) {
          LOG.warn("Not able to close a socket", e);
        }
      }
      // set socket to null so that the next call to setupIOstreams
      // can start the process of connect all over again.
      socket = null;

      // throw the exception if the maximum number of retries is reached
      if (curRetries >= maxRetries) {
        throw ioe;
      }

      // otherwise back off and retry
      try {
        Thread.sleep(failureSleep);
      } catch (InterruptedException ignored) {}

      LOG.info("Retrying connect to server: " + remoteId.getAddress() +
        " after sleeping " + failureSleep + "ms. Already tried " + curRetries +
        " time(s).");
    }

    /* Write the header for each connection
     * Out is not synchronized because only the first thread does this.
     */
    private void writeHeader() throws IOException {
      out.write(HBaseServer.HEADER.array());
      out.write(HBaseServer.CURRENT_VERSION);
      //When there are more fields we can have ConnectionHeader Writable.
      DataOutputBuffer buf = new DataOutputBuffer();
      header.write(buf);

      int bufLen = buf.getLength();
      out.writeInt(bufLen);
      out.write(buf.getData(), 0, bufLen);
    }

    /* wait till someone signals us to start reading RPC response or
     * it is idle too long, it is marked as to be closed,
     * or the client is marked as not running.
     *
     * Return true if it is time to read a response; false otherwise.
     */
    @SuppressWarnings({"ThrowableInstanceNeverThrown"})
    private synchronized boolean waitForWork() {
      if (calls.isEmpty() && !shouldCloseConnection.get()  && running.get())  {
        long timeout = maxIdleTime-
              (System.currentTimeMillis()-lastActivity.get());
        if (timeout>0) {
          try {
            wait(timeout);
          } catch (InterruptedException ignored) {}
        }
      }

      if (!calls.isEmpty() && !shouldCloseConnection.get() && running.get()) {
        return true;
      } else if (shouldCloseConnection.get()) {
        return false;
      } else if (calls.isEmpty()) { // idle connection closed or stopped
        markClosed(null);
        return false;
      } else { // get stopped but there are still pending requests
        markClosed((IOException)new IOException().initCause(
            new InterruptedException()));
        return false;
      }
    }

    public InetSocketAddress getRemoteAddress() {
      return remoteId.getAddress();
    }

    /* Send a ping to the server if the time elapsed
     * since last I/O activity is equal to or greater than the ping interval
     */
    protected synchronized void sendPing() throws IOException {
      long curTime = System.currentTimeMillis();
      if ( curTime - lastActivity.get() >= pingInterval) {
        lastActivity.set(curTime);
        //noinspection SynchronizeOnNonFinalField
        synchronized (this.out) {
          out.writeInt(PING_CALL_ID);
          out.flush();
        }
      }
    }

    @Override
    public void run() {
      if (LOG.isDebugEnabled())
        LOG.debug(getName() + ": starting, having connections "
            + connections.size());

      try {
        while (waitForWork()) {//wait here for work - read or close connection
          receiveResponse();
        }
      } catch (Throwable t) {
        LOG.warn("Unexpected exception receiving call responses", t);
        markClosed(new IOException("Unexpected exception receiving call responses", t));
      }

      close();

      if (LOG.isDebugEnabled())
        LOG.debug(getName() + ": stopped, remaining connections "
            + connections.size());
    }

    /* Initiates a call by sending the parameter to the remote server.
     * Note: this is not called from the Connection thread, but by other
     * threads.
     */
    protected void sendParam(Call call) {
      if (shouldCloseConnection.get()) {
        return;
      }

      DataOutputBuffer d=null;
      try {
        //noinspection SynchronizeOnNonFinalField
        synchronized (this.out) { // FindBugs IS2_INCONSISTENT_SYNC
          if (LOG.isDebugEnabled())
            LOG.debug(getName() + " sending #" + call.id);

          //for serializing the
          //data to be written
          d = new DataOutputBuffer();
          d.writeInt(0xdeadbeef); // placeholder for data length
          d.writeInt(call.id);
          call.param.write(d);
          byte[] data = d.getData();
          int dataLength = d.getLength();
          // fill in the placeholder
          Bytes.putInt(data, 0, dataLength - 4);
          out.write(data, 0, dataLength);
          out.flush();
        }
      } catch(IOException e) {
        markClosed(e);
      } finally {
        //the buffer is just an in-memory buffer, but it is still polite to
        // close early
        IOUtils.closeStream(d);
      }
    }

    /* Receive a response.
     * Because only one receiver, so no synchronization on in.
     */
    private void receiveResponse() {
      if (shouldCloseConnection.get()) {
        return;
      }
      touch();

      try {
        int id = in.readInt();                    // try to read an id

        if (LOG.isDebugEnabled())
          LOG.debug(getName() + " got value #" + id);

        Call call = calls.get(id);

        boolean isError = in.readBoolean();     // read if error
        if (isError) {
          //noinspection ThrowableInstanceNeverThrown
          call.setException(new RemoteException( WritableUtils.readString(in),
              WritableUtils.readString(in)));
          calls.remove(id);
        } else {
          Writable value = ReflectionUtils.newInstance(valueClass, conf);
          value.readFields(in);                 // read value
          call.setValue(value);
          calls.remove(id);
        }
      } catch (IOException e) {
        markClosed(e);
      }
    }

    private synchronized void markClosed(IOException e) {
      if (shouldCloseConnection.compareAndSet(false, true)) {
        closeException = e;
        notifyAll();
      }
    }

    /** Close the connection. */
    private synchronized void close() {
      if (!shouldCloseConnection.get()) {
        LOG.error("The connection is not in the closed state");
        return;
      }

      // release the resources
      // first thing to do;take the connection out of the connection list
      synchronized (connections) {
        if (connections.get(remoteId) == this) {
          connections.remove(remoteId);
        }
      }

      // close the streams and therefore the socket
      IOUtils.closeStream(out);
      IOUtils.closeStream(in);

      // clean up all calls
      if (closeException == null) {
        if (!calls.isEmpty()) {
          LOG.warn(
              "A connection is closed for no cause and calls are not empty");

          // clean up calls anyway
          closeException = new IOException("Unexpected closed connection");
          cleanupCalls();
        }
      } else {
        // log the info
        if (LOG.isDebugEnabled()) {
          LOG.debug("closing ipc connection to " + remoteId.address + ": " +
              closeException.getMessage(),closeException);
        }

        // cleanup calls
        cleanupCalls();
      }
      if (LOG.isDebugEnabled())
        LOG.debug(getName() + ": closed");
    }

    /* Cleanup all calls and mark them as done */
    private void cleanupCalls() {
      Iterator<Entry<Integer, Call>> itor = calls.entrySet().iterator() ;
      while (itor.hasNext()) {
        Call c = itor.next().getValue();
        c.setException(closeException); // local exception
        itor.remove();
      }
    }
  }

  /** Call implementation used for parallel calls. */
  private class ParallelCall extends Call {
    private final ParallelResults results;
    protected final int index;

    public ParallelCall(Writable param, ParallelResults results, int index) {
      super(param);
      this.results = results;
      this.index = index;
    }

    /** Deliver result to result collector. */
    @Override
    protected void callComplete() {
      results.callComplete(this);
    }
  }

  /** Result collector for parallel calls. */
  private static class ParallelResults {
    protected final Writable[] values;
    protected int size;
    protected int count;

    public ParallelResults(int size) {
      this.values = new Writable[size];
      this.size = size;
    }

    /*
     * Collect a result.
     */
    synchronized void callComplete(ParallelCall call) {
      // FindBugs IS2_INCONSISTENT_SYNC
      values[call.index] = call.value;            // store the value
      count++;                                    // count it
      if (count == size)                          // if all values are in
        notify();                                 // then notify waiting caller
    }
  }

  /**
   * Construct an IPC client whose values are of the given {@link Writable}
   * class.
   * @param valueClass value class
   * @param conf configuration
   * @param factory socket factory
   */
  public HBaseClient(Class<? extends Writable> valueClass, Configuration conf,
      SocketFactory factory) {
    this.valueClass = valueClass;
    this.maxIdleTime =
      conf.getInt("hbase.ipc.client.connection.maxidletime", 10000); //10s
    this.maxRetries = conf.getInt("hbase.ipc.client.connect.max.retries", 0);
    this.failureSleep = conf.getInt("hbase.client.pause", 2000);
    this.tcpNoDelay = conf.getBoolean("hbase.ipc.client.tcpnodelay", false);
    this.tcpKeepAlive = conf.getBoolean("hbase.ipc.client.tcpkeepalive", true);
    this.pingInterval = getPingInterval(conf);
    if (LOG.isDebugEnabled()) {
      LOG.debug("The ping interval is" + this.pingInterval + "ms.");
    }
    this.conf = conf;
    this.socketFactory = factory;
  }

  /**
   * Construct an IPC client with the default SocketFactory
   * @param valueClass value class
   * @param conf configuration
   */
  public HBaseClient(Class<? extends Writable> valueClass, Configuration conf) {
    this(valueClass, conf, NetUtils.getDefaultSocketFactory(conf));
  }

  /** Return the socket factory of this client
   *
   * @return this client's socket factory
   */
  SocketFactory getSocketFactory() {
    return socketFactory;
  }

  /** Stop all threads related to this client.  No further calls may be made
   * using this client. */
  public void stop() {
    if (LOG.isDebugEnabled()) {
      LOG.debug("Stopping client");
    }

    if (!running.compareAndSet(true, false)) {
      return;
    }

    // wake up all connections
    synchronized (connections) {
      for (Connection conn : connections.values()) {
        conn.interrupt();
      }
    }

    // wait until all connections are closed
    while (!connections.isEmpty()) {
      try {
        Thread.sleep(100);
      } catch (InterruptedException ignored) {
      }
    }
  }

  /** Make a call, passing <code>param</code>, to the IPC server running at
   * <code>address</code>, returning the value.  Throws exceptions if there are
   * network problems or if the remote code threw an exception.
   * @param param writable parameter
   * @param address network address
   * @return Writable
   * @throws IOException e
   */
  public Writable call(Writable param, InetSocketAddress address)
<<<<<<< HEAD
  throws IOException, InterruptedException {
      return call(param, address, null);
  }

  public Writable call(Writable param, InetSocketAddress addr,
                       UserGroupInformation ticket)
                       throws IOException, InterruptedException {
    return call(param, addr, null, ticket);
  }

  /** Make a call, passing <code>param</code>, to the IPC server running at
   * <code>address</code> which is servicing the <code>protocol</code> protocol,
   * with the <code>ticket</code> credentials, returning the value.
   * Throws exceptions if there are network problems or if the remote code
   * threw an exception. */
  public Writable call(Writable param, InetSocketAddress addr,
                       Class<? extends VersionedProtocol> protocol,
                       UserGroupInformation ticket)
      throws InterruptedException, IOException {
    Call call = new Call(param);
    Connection connection = getConnection(addr, protocol, ticket, call);
=======
  throws IOException {
      return call(param, address, null, 0);
  }

  public Writable call(Writable param, InetSocketAddress addr,
                       UserGroupInformation ticket, int rpcTimeout)
                       throws IOException {
    Call call = new Call(param);
    Connection connection = getConnection(addr, ticket, rpcTimeout, call);
>>>>>>> ad48d9d3
    connection.sendParam(call);                 // send the parameter
    boolean interrupted = false;
    //noinspection SynchronizationOnLocalVariableOrMethodParameter
    synchronized (call) {
      while (!call.done) {
        try {
          call.wait();                           // wait for the result
        } catch (InterruptedException ignored) {
          // save the fact that we were interrupted
          interrupted = true;
        }
      }

      if (interrupted) {
        // set the interrupt flag now that we are done waiting
        Thread.currentThread().interrupt();
      }

      if (call.error != null) {
        if (call.error instanceof RemoteException) {
          call.error.fillInStackTrace();
          throw call.error;
        }
        // local exception
        throw wrapException(addr, call.error);
      }
      return call.value;
    }
  }

  /**
   * Take an IOException and the address we were trying to connect to
   * and return an IOException with the input exception as the cause.
   * The new exception provides the stack trace of the place where
   * the exception is thrown and some extra diagnostics information.
   * If the exception is ConnectException or SocketTimeoutException,
   * return a new one of the same type; Otherwise return an IOException.
   *
   * @param addr target address
   * @param exception the relevant exception
   * @return an exception to throw
   */
  @SuppressWarnings({"ThrowableInstanceNeverThrown"})
  private IOException wrapException(InetSocketAddress addr,
                                         IOException exception) {
    if (exception instanceof ConnectException) {
      //connection refused; include the host:port in the error
      return (ConnectException)new ConnectException(
           "Call to " + addr + " failed on connection exception: " + exception)
                    .initCause(exception);
    } else if (exception instanceof SocketTimeoutException) {
      return (SocketTimeoutException)new SocketTimeoutException(
           "Call to " + addr + " failed on socket timeout exception: "
                      + exception).initCause(exception);
    } else {
      return (IOException)new IOException(
           "Call to " + addr + " failed on local exception: " + exception)
                                 .initCause(exception);

    }
  }

  /** Makes a set of calls in parallel.  Each parameter is sent to the
   * corresponding address.  When all values are available, or have timed out
   * or errored, the collected results are returned in an array.  The array
   * contains nulls for calls that timed out or errored.
   * @param params writable parameters
   * @param addresses socket addresses
   * @return  Writable[]
   * @throws IOException e
   * @deprecated Use {@link #call(Writable[], InetSocketAddress[], Class, UserGroupInformation)} instead
   */
  @Deprecated
  public Writable[] call(Writable[] params, InetSocketAddress[] addresses)
    throws IOException, InterruptedException {
    return call(params, addresses, null, null);
  }

  /** Makes a set of calls in parallel.  Each parameter is sent to the
   * corresponding address.  When all values are available, or have timed out
   * or errored, the collected results are returned in an array.  The array
   * contains nulls for calls that timed out or errored.  */
  public Writable[] call(Writable[] params, InetSocketAddress[] addresses,
                         Class<? extends VersionedProtocol> protocol,
                         UserGroupInformation ticket)
      throws IOException, InterruptedException {
    if (addresses.length == 0) return new Writable[0];

    ParallelResults results = new ParallelResults(params.length);
    // TODO this synchronization block doesnt make any sense, we should possibly fix it
    //noinspection SynchronizationOnLocalVariableOrMethodParameter
    synchronized (results) {
      for (int i = 0; i < params.length; i++) {
        ParallelCall call = new ParallelCall(params[i], results, i);
        try {
<<<<<<< HEAD
          Connection connection =
              getConnection(addresses[i], protocol, ticket, call);
=======
          Connection connection = getConnection(addresses[i], null, 0, call);
>>>>>>> ad48d9d3
          connection.sendParam(call);             // send each parameter
        } catch (IOException e) {
          // log errors
          LOG.info("Calling "+addresses[i]+" caught: " +
                   e.getMessage(),e);
          results.size--;                         //  wait for one fewer result
        }
      }
      while (results.count != results.size) {
        try {
          results.wait();                    // wait for all results
        } catch (InterruptedException ignored) {}
      }

      return results.values;
    }
  }

  /* Get a connection from the pool, or create a new one and add it to the
   * pool.  Connections to a given host/port are reused. */
  private Connection getConnection(InetSocketAddress addr,
                                   Class<? extends VersionedProtocol> protocol,
                                   UserGroupInformation ticket,
                                   int rpcTimeout,
                                   Call call)
                                   throws IOException {
    if (!running.get()) {
      // the client is stopped
      throw new IOException("The client is stopped");
    }
    Connection connection;
    /* we could avoid this allocation for each RPC by having a
     * connectionsId object and with set() method. We need to manage the
     * refs for keys in HashMap properly. For now its ok.
     */
<<<<<<< HEAD
    ConnectionId remoteId = new ConnectionId(addr, protocol, ticket);
=======
    ConnectionId remoteId = new ConnectionId(addr, ticket, rpcTimeout);
>>>>>>> ad48d9d3
    do {
      synchronized (connections) {
        connection = connections.get(remoteId);
        if (connection == null) {
          connection = new Connection(remoteId);
          connections.put(remoteId, connection);
        }
      }
    } while (!connection.addCall(call));

    //we don't invoke the method below inside "synchronized (connections)"
    //block above. The reason for that is if the server happens to be slow,
    //it will take longer to establish a connection and that will slow the
    //entire system down.
    connection.setupIOstreams();
    return connection;
  }

  /**
   * This class holds the address and the user ticket. The client connections
   * to servers are uniquely identified by <remoteAddress, ticket>
   */
  private static class ConnectionId {
    final InetSocketAddress address;
    final UserGroupInformation ticket;
<<<<<<< HEAD
    Class<? extends VersionedProtocol> protocol;
    private static final int PRIME = 16777619;

    ConnectionId(InetSocketAddress address,
        Class<? extends VersionedProtocol> protocol,
        UserGroupInformation ticket) {
      this.protocol = protocol;
=======
    final private int rpcTimeout;

    ConnectionId(InetSocketAddress address, UserGroupInformation ticket,
        int rpcTimeout) {
>>>>>>> ad48d9d3
      this.address = address;
      this.ticket = ticket;
      this.rpcTimeout = rpcTimeout;
    }

    InetSocketAddress getAddress() {
      return address;
    }

    Class<? extends VersionedProtocol> getProtocol() {
      return protocol;
    }

    UserGroupInformation getTicket() {
      return ticket;
    }

    @Override
    public boolean equals(Object obj) {
     if (obj instanceof ConnectionId) {
       ConnectionId id = (ConnectionId) obj;
<<<<<<< HEAD
       return address.equals(id.address) && protocol == id.protocol &&
           ticket == id.ticket;
=======
       return address.equals(id.address) && ticket == id.ticket && 
       rpcTimeout == id.rpcTimeout;
>>>>>>> ad48d9d3
       //Note : ticket is a ref comparision.
     }
     return false;
    }

    @Override  // simply use the default Object#hashcode() ?
    public int hashCode() {
<<<<<<< HEAD
      return address.hashCode() + PRIME * (
                  PRIME * System.identityHashCode(protocol) ^
                  System.identityHashCode(ticket)
                );
=======
      return address.hashCode() ^ System.identityHashCode(ticket) ^ rpcTimeout;
>>>>>>> ad48d9d3
    }
  }
}<|MERGE_RESOLUTION|>--- conflicted
+++ resolved
@@ -194,13 +194,6 @@
     protected final AtomicBoolean shouldCloseConnection = new AtomicBoolean();  // indicate if the connection is closed
     private IOException closeException; // close reason
 
-<<<<<<< HEAD
-=======
-    public Connection(InetSocketAddress address) throws IOException {
-      this(new ConnectionId(address, null, 0));
-    }
-
->>>>>>> ad48d9d3
     public Connection(ConnectionId remoteId) throws IOException {
       if (remoteId.getAddress().isUnresolved()) {
         throw new UnknownHostException("unknown host: " +
@@ -730,15 +723,14 @@
    * @throws IOException e
    */
   public Writable call(Writable param, InetSocketAddress address)
-<<<<<<< HEAD
   throws IOException, InterruptedException {
-      return call(param, address, null);
+      return call(param, address, null, 0);
   }
 
   public Writable call(Writable param, InetSocketAddress addr,
-                       UserGroupInformation ticket)
+                       UserGroupInformation ticket, int rpcTimeout)
                        throws IOException, InterruptedException {
-    return call(param, addr, null, ticket);
+    return call(param, addr, null, ticket, rpcTimeout);
   }
 
   /** Make a call, passing <code>param</code>, to the IPC server running at
@@ -748,21 +740,10 @@
    * threw an exception. */
   public Writable call(Writable param, InetSocketAddress addr,
                        Class<? extends VersionedProtocol> protocol,
-                       UserGroupInformation ticket)
+                       UserGroupInformation ticket, int rpcTimeout)
       throws InterruptedException, IOException {
     Call call = new Call(param);
-    Connection connection = getConnection(addr, protocol, ticket, call);
-=======
-  throws IOException {
-      return call(param, address, null, 0);
-  }
-
-  public Writable call(Writable param, InetSocketAddress addr,
-                       UserGroupInformation ticket, int rpcTimeout)
-                       throws IOException {
-    Call call = new Call(param);
-    Connection connection = getConnection(addr, ticket, rpcTimeout, call);
->>>>>>> ad48d9d3
+    Connection connection = getConnection(addr, protocol, ticket, rpcTimeout, call);
     connection.sendParam(call);                 // send the parameter
     boolean interrupted = false;
     //noinspection SynchronizationOnLocalVariableOrMethodParameter
@@ -858,12 +839,8 @@
       for (int i = 0; i < params.length; i++) {
         ParallelCall call = new ParallelCall(params[i], results, i);
         try {
-<<<<<<< HEAD
           Connection connection =
-              getConnection(addresses[i], protocol, ticket, call);
-=======
-          Connection connection = getConnection(addresses[i], null, 0, call);
->>>>>>> ad48d9d3
+              getConnection(addresses[i], protocol, ticket, 0, call);
           connection.sendParam(call);             // send each parameter
         } catch (IOException e) {
           // log errors
@@ -899,11 +876,7 @@
      * connectionsId object and with set() method. We need to manage the
      * refs for keys in HashMap properly. For now its ok.
      */
-<<<<<<< HEAD
-    ConnectionId remoteId = new ConnectionId(addr, protocol, ticket);
-=======
-    ConnectionId remoteId = new ConnectionId(addr, ticket, rpcTimeout);
->>>>>>> ad48d9d3
+    ConnectionId remoteId = new ConnectionId(addr, protocol, ticket, rpcTimeout);
     do {
       synchronized (connections) {
         connection = connections.get(remoteId);
@@ -929,20 +902,15 @@
   private static class ConnectionId {
     final InetSocketAddress address;
     final UserGroupInformation ticket;
-<<<<<<< HEAD
+    final private int rpcTimeout;
     Class<? extends VersionedProtocol> protocol;
     private static final int PRIME = 16777619;
 
     ConnectionId(InetSocketAddress address,
         Class<? extends VersionedProtocol> protocol,
-        UserGroupInformation ticket) {
+        UserGroupInformation ticket,
+        int rpcTimeout) {
       this.protocol = protocol;
-=======
-    final private int rpcTimeout;
-
-    ConnectionId(InetSocketAddress address, UserGroupInformation ticket,
-        int rpcTimeout) {
->>>>>>> ad48d9d3
       this.address = address;
       this.ticket = ticket;
       this.rpcTimeout = rpcTimeout;
@@ -964,13 +932,8 @@
     public boolean equals(Object obj) {
      if (obj instanceof ConnectionId) {
        ConnectionId id = (ConnectionId) obj;
-<<<<<<< HEAD
        return address.equals(id.address) && protocol == id.protocol &&
-           ticket == id.ticket;
-=======
-       return address.equals(id.address) && ticket == id.ticket && 
-       rpcTimeout == id.rpcTimeout;
->>>>>>> ad48d9d3
+           ticket == id.ticket && rpcTimeout == id.rpcTimeout;
        //Note : ticket is a ref comparision.
      }
      return false;
@@ -978,14 +941,10 @@
 
     @Override  // simply use the default Object#hashcode() ?
     public int hashCode() {
-<<<<<<< HEAD
-      return address.hashCode() + PRIME * (
+      return (address.hashCode() + PRIME * (
                   PRIME * System.identityHashCode(protocol) ^
                   System.identityHashCode(ticket)
-                );
-=======
-      return address.hashCode() ^ System.identityHashCode(ticket) ^ rpcTimeout;
->>>>>>> ad48d9d3
+                )) ^ rpcTimeout;
     }
   }
 }