--- conflicted
+++ resolved
@@ -259,14 +259,9 @@
    */
   public static VersionedProtocol getProxy(Class<? extends VersionedProtocol> protocol,
       long clientVersion, InetSocketAddress addr, Configuration conf,
-<<<<<<< HEAD
-      SocketFactory factory) throws IOException {
-    return getProxy(protocol, clientVersion, addr, UserGroupInformation.getCurrentUser(), conf, factory);
-=======
       SocketFactory factory, int rpcTimeout) throws IOException {
-    return getProxy(protocol, clientVersion, addr, null, conf, factory,
-        rpcTimeout);
->>>>>>> 70c3e989
+    return getProxy(protocol, clientVersion, addr,
+        UserGroupInformation.getCurrentUser(), conf, factory, rpcTimeout);
   }
 
   /**
