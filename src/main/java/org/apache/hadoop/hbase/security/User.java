/*
 * Copyright 2010 The Apache Software Foundation
 *
 * Licensed to the Apache Software Foundation (ASF) under one
 * or more contributor license agreements.  See the NOTICE file
 * distributed with this work for additional information
 * regarding copyright ownership.  The ASF licenses this file
 * to you under the Apache License, Version 2.0 (the
 * "License"); you may not use this file except in compliance
 * with the License.  You may obtain a copy of the License at
 *
 *     http://www.apache.org/licenses/LICENSE-2.0
 *
 * Unless required by applicable law or agreed to in writing, software
 * distributed under the License is distributed on an "AS IS" BASIS,
 * WITHOUT WARRANTIES OR CONDITIONS OF ANY KIND, either express or implied.
 * See the License for the specific language governing permissions and
 * limitations under the License.
 */

package org.apache.hadoop.hbase.security;

import org.apache.commons.logging.LogFactory;
import org.apache.hadoop.conf.Configuration;
import org.apache.hadoop.security.UserGroupInformation;

import java.io.IOException;
import java.lang.reflect.Constructor;
import java.lang.reflect.InvocationTargetException;
import java.lang.reflect.Method;
import java.lang.reflect.UndeclaredThrowableException;
import java.security.PrivilegedAction;
import java.security.PrivilegedExceptionAction;
import org.apache.commons.logging.Log;

/**
 * Wrapper to abstract out usage of user and group information in HBase.
 *
 * <p>
 * This class provides a common interface for interacting with user and group
 * information across changing APIs in different versions of Hadoop.  It only
 * provides access to the common set of functionality in
 * {@link org.apache.hadoop.security.UserGroupInformation} currently needed by
 * HBase, but can be extended as needs change.
 * </p>
 *
 * <p>
 * Note: this class does not attempt to support any of the Kerberos
 * authentication methods exposed in security-enabled Hadoop (for the moment
 * at least), as they're not yet needed.  Properly supporting
 * authentication is left up to implementation in secure HBase.
 * </p>
 */
public abstract class User {
  private static boolean IS_SECURE_HADOOP = true;
  static {
    try {
      UserGroupInformation.class.getMethod("isSecurityEnabled");
    } catch (NoSuchMethodException nsme) {
      IS_SECURE_HADOOP = false;
    }
  }
  private static Log LOG = LogFactory.getLog(User.class);
  protected UserGroupInformation ugi;

  /**
   * Returns the full user name.  For Kerberos principals this will include
   * the host and realm portions of the principal name.
   * @return User full name.
   */
  public String getName() {
    return ugi.getUserName();
  }

  /**
   * Returns the shortened version of the user name -- the portion that maps
   * to an operating system user name.
   * @return Short name
   */
  public abstract String getShortName();

  /**
   * Executes the given action within the context of this user.
   */
  public abstract <T> T runAs(PrivilegedAction<T> action);

  /**
   * Executes the given action within the context of this user.
   */
  public abstract <T> T runAs(PrivilegedExceptionAction<T> action)
      throws IOException, InterruptedException;

  public String toString() {
    return ugi.toString();
  }

  /**
   * Returns the {@code User} instance within current execution context.
   */
  public static User getCurrent() throws IOException {
    if (IS_SECURE_HADOOP) {
      return new SecureHadoopUser();
    } else {
      return new HadoopUser();
    }
  }

  /**
   * Generates a new {@code User} instance specifically for use in test code.
   * @param name the full username
   * @param groups the group names to which the test user will belong
   * @return a new <code>User</code> instance
   */
  public static User createUserForTesting(Configuration conf,
      String name, String[] groups) {
    if (IS_SECURE_HADOOP) {
      return SecureHadoopUser.createUserForTesting(conf, name, groups);
    }
    return HadoopUser.createUserForTesting(conf, name, groups);
  }

  /**
   * Log in the current process using the given configuration keys for the
   * credential file and login principal.
   *
   * <p><strong>This is only applicable when
   * running on secure Hadoop</strong> -- see
   * {@link org.apache.hadoop.security.SecurityUtil#login(Configuration,String,String,String)}.
   * On regular Hadoop (without security features), this will safely be ignored.
   * </p>
   *
   * @param conf The configuration data to use
   * @param fileConfKey Property key used to configure path to the credential file
   * @param principalConfKey Property key used to configure login principal
   * @param localhost Current hostname to use in any credentials
   * @throws IOException underlying exception from SecurityUtil.login() call
   */
  public static void login(Configuration conf, String fileConfKey,
      String principalConfKey, String localhost) throws IOException {
    if (IS_SECURE_HADOOP) {
      SecureHadoopUser.login(conf, fileConfKey, principalConfKey, localhost);
    } else {
      HadoopUser.login(conf, fileConfKey, principalConfKey, localhost);
    }
  }

  /* Concrete implementations */

  /**
   * Bridges {@link User} calls to invocations of the appropriate methods
   * in {@link org.apache.hadoop.security.UserGroupInformation} in regular
   * Hadoop 0.20 (ASF Hadoop and other versions without the backported security
   * features).
   */
  private static class HadoopUser extends User {

    private HadoopUser() {
      try {
        ugi = (UserGroupInformation) callStatic("getCurrentUGI");
<<<<<<< HEAD
      } catch (Exception e) {
=======
      } catch (RuntimeException re) {
        throw re;
      } catch (Exception e) {
        throw new UndeclaredThrowableException(e,
            "Unexpected exception HadoopUser<init>");
>>>>>>> 64f38dfc
      }
    }

    private HadoopUser(UserGroupInformation ugi) {
      this.ugi = ugi;
    }

    @Override
    public String getShortName() {
      return ugi.getUserName();
    }

    @Override
    public <T> T runAs(PrivilegedAction<T> action) {
      T result = null;
      UserGroupInformation previous = null;
      try {
        previous = (UserGroupInformation) callStatic("getCurrentUGI");
<<<<<<< HEAD
        if (ugi != null) {
          callStatic("setCurrentUser", new Class[]{UserGroupInformation.class},
              new Object[]{ugi});
        }
        result = action.run();
        callStatic("setCurrentUser", new Class[]{UserGroupInformation.class},
            new Object[]{previous});
      } catch (Exception e) {
        LOG.error("Unexpected exception", e);
=======
        try {
          if (ugi != null) {
            callStatic("setCurrentUser", new Class[]{UserGroupInformation.class},
                new Object[]{ugi});
          }
          result = action.run();
        } finally {
          callStatic("setCurrentUser", new Class[]{UserGroupInformation.class},
              new Object[]{previous});
        }
      } catch (RuntimeException re) {
        throw re;
      } catch (Exception e) {
        throw new UndeclaredThrowableException(e,
            "Unexpected exception in runAs()");
>>>>>>> 64f38dfc
      }
      return result;
    }

    @Override
    public <T> T runAs(PrivilegedExceptionAction<T> action)
        throws IOException, InterruptedException {
      T result = null;
      try {
        UserGroupInformation previous =
            (UserGroupInformation) callStatic("getCurrentUGI");
<<<<<<< HEAD
        if (ugi != null) {
          callStatic("setCurrentUGI", new Class[]{UserGroupInformation.class},
              new Object[]{ugi});
        }
        try {
=======
        try {
          if (ugi != null) {
            callStatic("setCurrentUGI", new Class[]{UserGroupInformation.class},
                new Object[]{ugi});
          }
>>>>>>> 64f38dfc
          result = action.run();
        } finally {
          callStatic("setCurrentUGI", new Class[]{UserGroupInformation.class},
              new Object[]{previous});
        }
      } catch (Exception e) {
        if (e instanceof IOException) {
          throw (IOException)e;
        } else if (e instanceof InterruptedException) {
          throw (InterruptedException)e;
        } else if (e instanceof RuntimeException) {
          throw (RuntimeException)e;
        } else {
          throw new UndeclaredThrowableException(e, "Unknown exception in runAs()");
        }
      }
      return result;
    }

    public static User createUserForTesting(Configuration conf,
        String name, String[] groups) {
      try {
        Class c = Class.forName("org.apache.hadoop.security.UnixUserGroupInformation");
        Constructor constructor = c.getConstructor(String.class, String[].class);
        if (constructor == null) {
          throw new NullPointerException(
             );
        }
        UserGroupInformation newUser =
            (UserGroupInformation)constructor.newInstance(name, groups);
        // set user in configuration -- hack for regular hadoop
        conf.set("hadoop.job.ugi", newUser.toString());
        return new HadoopUser(newUser);
      } catch (ClassNotFoundException cnfe) {
        throw new RuntimeException(
            "UnixUserGroupInformation not found, is this secure Hadoop?", cnfe);
      } catch (NoSuchMethodException nsme) {
        throw new RuntimeException(
            "No valid constructor found for UnixUserGroupInformation!", nsme);
      } catch (RuntimeException re) {
        throw re;
      } catch (Exception e) {
        throw new UndeclaredThrowableException(e,
            "Unexpected exception instantiating new UnixUserGroupInformation");
      }
    }

    public static void login(Configuration conf, String fileConfKey,
        String principalConfKey, String localhost) throws IOException {
      LOG.info("Skipping login, not running on secure Hadoop");
    }
  }

  /**
   * Bridges {@code User} invocations to underlying calls to
   * {@link org.apache.hadoop.security.UserGroupInformation} for secure Hadoop
   * 0.20 and versions 0.21 and above.
   */
  private static class SecureHadoopUser extends User {
<<<<<<< HEAD
    private SecureHadoopUser() {
      try {
        ugi = (UserGroupInformation) callStatic("getCurrentUser");
      } catch (Exception e) {
=======
    private SecureHadoopUser() throws IOException {
      try {
        ugi = (UserGroupInformation) callStatic("getCurrentUser");
      } catch (IOException ioe) {
        throw ioe;
      } catch (RuntimeException re) {
        throw re;
      } catch (Exception e) {
        throw new UndeclaredThrowableException(e,
            "Unexpected exception getting current secure user");
>>>>>>> 64f38dfc
      }
    }

    private SecureHadoopUser(UserGroupInformation ugi) {
      this.ugi = ugi;
    }

    @Override
    public String getShortName() {
      try {
        return (String)call(ugi, "getShortUserName", null, null);
<<<<<<< HEAD
      } catch (Exception e) {
      }
      return null;
=======
      } catch (RuntimeException re) {
        throw re;
      } catch (Exception e) {
        throw new UndeclaredThrowableException(e,
            "Unexpected error getting user short name");
      }
>>>>>>> 64f38dfc
    }

    @Override
    public <T> T runAs(PrivilegedAction<T> action) {
      try {
        return (T) call(ugi, "doAs", new Class[]{PrivilegedAction.class},
            new Object[]{action});
<<<<<<< HEAD
      } catch (Exception e) {
        LOG.error("Unexpected exception", e);
      }
      return null;
=======
      } catch (RuntimeException re) {
        throw re;
      } catch (Exception e) {
        throw new UndeclaredThrowableException(e,
            "Unexpected exception in runAs()");
      }
>>>>>>> 64f38dfc
    }

    @Override
    public <T> T runAs(PrivilegedExceptionAction<T> action)
        throws IOException, InterruptedException {
      try {
        return (T) call(ugi, "doAs",
            new Class[]{PrivilegedExceptionAction.class},
            new Object[]{action});
      } catch (IOException ioe) {
        throw ioe;
      } catch (InterruptedException ie) {
        throw ie;
<<<<<<< HEAD
      } catch (Exception e) {
        LOG.error("Unexpected exception", e);
      }
      return null;
=======
      } catch (RuntimeException re) {
        throw re;
      } catch (Exception e) {
        throw new UndeclaredThrowableException(e,
            "Unexpected exception in runAs(PrivilegedExceptionAction)");
      }
>>>>>>> 64f38dfc
    }

    public static User createUserForTesting(Configuration conf,
        String name, String[] groups) {
      try {
        return new SecureHadoopUser(
            (UserGroupInformation)callStatic("createUserForTesting",
                new Class[]{String.class, String[].class},
                new Object[]{name, groups})
        );
<<<<<<< HEAD
      } catch (Exception e) {
      }
      return null;
=======
      } catch (RuntimeException re) {
        throw re;
      } catch (Exception e) {
        throw new UndeclaredThrowableException(e,
            "Error creating secure test user");
      }
    }

    public static void login(Configuration conf, String fileConfKey,
        String principalConfKey, String localhost) throws IOException {
      // check for SecurityUtil class
      try {
        Class c = Class.forName("org.apache.hadoop.security.SecurityUtil");
        Class[] types = new Class[]{
            Configuration.class, String.class, String.class, String.class };
        Object[] args = new Object[]{
            conf, fileConfKey, principalConfKey, localhost };
        call(c, null, "login", types, args);
      } catch (ClassNotFoundException cnfe) {
        throw new RuntimeException("Unable to login using " +
            "org.apache.hadoop.security.Security.login(). SecurityUtil class " +
            "was not found!  Is this a version of secure Hadoop?", cnfe);
      } catch (IOException ioe) {
        throw ioe;
      } catch (RuntimeException re) {
        throw re;
      } catch (Exception e) {
        throw new UndeclaredThrowableException(e,
            "Unhandled exception in User.login()");
      }
>>>>>>> 64f38dfc
    }
  }

  /* Reflection helper methods */
  private static Object callStatic(String methodName) throws Exception {
    return call(null, methodName, null, null);
  }

  private static Object callStatic(String methodName, Class[] types,
      Object[] args) throws Exception {
    return call(null, methodName, types, args);
  }

  private static Object call(UserGroupInformation instance, String methodName,
      Class[] types, Object[] args) throws Exception {
<<<<<<< HEAD
=======
    return call(UserGroupInformation.class, instance, methodName, types, args);
  }

  private static <T> Object call(Class<T> clazz, T instance, String methodName,
      Class[] types, Object[] args) throws Exception {
>>>>>>> 64f38dfc
    try {
      Method m = clazz.getMethod(methodName, types);
      return m.invoke(instance, args);
    } catch (IllegalArgumentException arge) {
      LOG.fatal("Constructed invalid call. class="+clazz.getName()+
          " method=" + methodName + " types=" + stringify(types), arge);
      throw arge;
    } catch (NoSuchMethodException nsme) {
<<<<<<< HEAD
      LOG.fatal("Can't find method "+methodName+" in UserGroupInformation!",
          nsme);
    } catch (InvocationTargetException ite) {
      // unwrap the underlying exception and rethrow
      if (ite.getTargetException() != null &&
          ite.getTargetException() instanceof Exception) {
        throw (Exception)ite.getTargetException();
      }
    } catch (Exception e) {
      LOG.fatal("Error calling method "+methodName, e);
=======
      throw new IllegalArgumentException(
          "Can't find method "+methodName+" in "+clazz.getName()+"!", nsme);
    } catch (InvocationTargetException ite) {
      // unwrap the underlying exception and rethrow
      if (ite.getTargetException() != null) {
        if (ite.getTargetException() instanceof Exception) {
          throw (Exception)ite.getTargetException();
        } else if (ite.getTargetException() instanceof Error) {
          throw (Error)ite.getTargetException();
        }
      }
      throw new UndeclaredThrowableException(ite,
          "Unknown exception invoking "+clazz.getName()+"."+methodName+"()");
    } catch (IllegalAccessException iae) {
      throw new IllegalArgumentException(
          "Denied access calling "+clazz.getName()+"."+methodName+"()", iae);
    } catch (SecurityException se) {
      LOG.fatal("SecurityException calling method. class="+clazz.getName()+
          " method=" + methodName + " types=" + stringify(types), se);
      throw se;
    }
  }

  private static String stringify(Class[] classes) {
    StringBuilder buf = new StringBuilder();
    if (classes != null) {
      for (Class c : classes) {
        if (buf.length() > 0) {
          buf.append(",");
        }
        buf.append(c.getName());
      }
    } else {
      buf.append("NULL");
>>>>>>> 64f38dfc
    }
    return buf.toString();
  }
}<|MERGE_RESOLUTION|>--- conflicted
+++ resolved
@@ -157,15 +157,11 @@
     private HadoopUser() {
       try {
         ugi = (UserGroupInformation) callStatic("getCurrentUGI");
-<<<<<<< HEAD
-      } catch (Exception e) {
-=======
       } catch (RuntimeException re) {
         throw re;
       } catch (Exception e) {
         throw new UndeclaredThrowableException(e,
             "Unexpected exception HadoopUser<init>");
->>>>>>> 64f38dfc
       }
     }
 
@@ -184,17 +180,6 @@
       UserGroupInformation previous = null;
       try {
         previous = (UserGroupInformation) callStatic("getCurrentUGI");
-<<<<<<< HEAD
-        if (ugi != null) {
-          callStatic("setCurrentUser", new Class[]{UserGroupInformation.class},
-              new Object[]{ugi});
-        }
-        result = action.run();
-        callStatic("setCurrentUser", new Class[]{UserGroupInformation.class},
-            new Object[]{previous});
-      } catch (Exception e) {
-        LOG.error("Unexpected exception", e);
-=======
         try {
           if (ugi != null) {
             callStatic("setCurrentUser", new Class[]{UserGroupInformation.class},
@@ -210,7 +195,6 @@
       } catch (Exception e) {
         throw new UndeclaredThrowableException(e,
             "Unexpected exception in runAs()");
->>>>>>> 64f38dfc
       }
       return result;
     }
@@ -222,19 +206,11 @@
       try {
         UserGroupInformation previous =
             (UserGroupInformation) callStatic("getCurrentUGI");
-<<<<<<< HEAD
-        if (ugi != null) {
-          callStatic("setCurrentUGI", new Class[]{UserGroupInformation.class},
-              new Object[]{ugi});
-        }
-        try {
-=======
         try {
           if (ugi != null) {
             callStatic("setCurrentUGI", new Class[]{UserGroupInformation.class},
                 new Object[]{ugi});
           }
->>>>>>> 64f38dfc
           result = action.run();
         } finally {
           callStatic("setCurrentUGI", new Class[]{UserGroupInformation.class},
@@ -294,12 +270,6 @@
    * 0.20 and versions 0.21 and above.
    */
   private static class SecureHadoopUser extends User {
-<<<<<<< HEAD
-    private SecureHadoopUser() {
-      try {
-        ugi = (UserGroupInformation) callStatic("getCurrentUser");
-      } catch (Exception e) {
-=======
     private SecureHadoopUser() throws IOException {
       try {
         ugi = (UserGroupInformation) callStatic("getCurrentUser");
@@ -310,7 +280,6 @@
       } catch (Exception e) {
         throw new UndeclaredThrowableException(e,
             "Unexpected exception getting current secure user");
->>>>>>> 64f38dfc
       }
     }
 
@@ -322,18 +291,12 @@
     public String getShortName() {
       try {
         return (String)call(ugi, "getShortUserName", null, null);
-<<<<<<< HEAD
-      } catch (Exception e) {
-      }
-      return null;
-=======
       } catch (RuntimeException re) {
         throw re;
       } catch (Exception e) {
         throw new UndeclaredThrowableException(e,
             "Unexpected error getting user short name");
       }
->>>>>>> 64f38dfc
     }
 
     @Override
@@ -341,19 +304,12 @@
       try {
         return (T) call(ugi, "doAs", new Class[]{PrivilegedAction.class},
             new Object[]{action});
-<<<<<<< HEAD
-      } catch (Exception e) {
-        LOG.error("Unexpected exception", e);
-      }
-      return null;
-=======
       } catch (RuntimeException re) {
         throw re;
       } catch (Exception e) {
         throw new UndeclaredThrowableException(e,
             "Unexpected exception in runAs()");
       }
->>>>>>> 64f38dfc
     }
 
     @Override
@@ -367,19 +323,12 @@
         throw ioe;
       } catch (InterruptedException ie) {
         throw ie;
-<<<<<<< HEAD
-      } catch (Exception e) {
-        LOG.error("Unexpected exception", e);
-      }
-      return null;
-=======
       } catch (RuntimeException re) {
         throw re;
       } catch (Exception e) {
         throw new UndeclaredThrowableException(e,
             "Unexpected exception in runAs(PrivilegedExceptionAction)");
       }
->>>>>>> 64f38dfc
     }
 
     public static User createUserForTesting(Configuration conf,
@@ -390,11 +339,6 @@
                 new Class[]{String.class, String[].class},
                 new Object[]{name, groups})
         );
-<<<<<<< HEAD
-      } catch (Exception e) {
-      }
-      return null;
-=======
       } catch (RuntimeException re) {
         throw re;
       } catch (Exception e) {
@@ -425,7 +369,6 @@
         throw new UndeclaredThrowableException(e,
             "Unhandled exception in User.login()");
       }
->>>>>>> 64f38dfc
     }
   }
 
@@ -441,14 +384,11 @@
 
   private static Object call(UserGroupInformation instance, String methodName,
       Class[] types, Object[] args) throws Exception {
-<<<<<<< HEAD
-=======
     return call(UserGroupInformation.class, instance, methodName, types, args);
   }
 
   private static <T> Object call(Class<T> clazz, T instance, String methodName,
       Class[] types, Object[] args) throws Exception {
->>>>>>> 64f38dfc
     try {
       Method m = clazz.getMethod(methodName, types);
       return m.invoke(instance, args);
@@ -457,18 +397,6 @@
           " method=" + methodName + " types=" + stringify(types), arge);
       throw arge;
     } catch (NoSuchMethodException nsme) {
-<<<<<<< HEAD
-      LOG.fatal("Can't find method "+methodName+" in UserGroupInformation!",
-          nsme);
-    } catch (InvocationTargetException ite) {
-      // unwrap the underlying exception and rethrow
-      if (ite.getTargetException() != null &&
-          ite.getTargetException() instanceof Exception) {
-        throw (Exception)ite.getTargetException();
-      }
-    } catch (Exception e) {
-      LOG.fatal("Error calling method "+methodName, e);
-=======
       throw new IllegalArgumentException(
           "Can't find method "+methodName+" in "+clazz.getName()+"!", nsme);
     } catch (InvocationTargetException ite) {
@@ -503,7 +431,6 @@
       }
     } else {
       buf.append("NULL");
->>>>>>> 64f38dfc
     }
     return buf.toString();
   }
