--- conflicted
+++ resolved
@@ -118,11 +118,8 @@
 import org.apache.hadoop.hbase.regionserver.wal.HLog;
 import org.apache.hadoop.hbase.regionserver.wal.WALObserver;
 import org.apache.hadoop.hbase.replication.regionserver.Replication;
-<<<<<<< HEAD
 import org.apache.hadoop.hbase.security.HBasePolicyProvider;
-=======
 import org.apache.hadoop.hbase.security.User;
->>>>>>> 64f38dfc
 import org.apache.hadoop.hbase.util.Bytes;
 import org.apache.hadoop.hbase.util.CompressionTest;
 import org.apache.hadoop.hbase.util.EnvironmentEdgeManager;
@@ -351,15 +348,10 @@
           + "hbase-958 debugging");
     }
 
-<<<<<<< HEAD
-    SecurityUtil.login(conf, "hbase.regionserver.keytab.file",
-        "hbase.regionserver.kerberos.principal", serverInfo.getHostname());
-    HBasePolicyProvider.init(conf);
-=======
     // login the server principal (if using secure Hadoop)
     User.login(conf, "hbase.regionserver.keytab.file",
         "hbase.regionserver.kerberos.principal", serverInfo.getHostname());
->>>>>>> 64f38dfc
+    HBasePolicyProvider.init(conf);
   }
 
   private static final int NORMAL_QOS = 0;
