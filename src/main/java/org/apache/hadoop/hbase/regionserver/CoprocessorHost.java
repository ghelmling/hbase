--- conflicted
+++ resolved
@@ -319,21 +319,6 @@
       }
     }
 
-<<<<<<< HEAD
-=======
-    boolean shouldBypass() {
-      boolean current = bypass.get();
-      bypass.set(false);
-      return current;
-    }
-
-    boolean shouldComplete() {
-      boolean current = complete.get();
-      complete.set(false);
-      return current;
-    }
-
->>>>>>> 692cf3ec
     /** @return the coprocessor environment version */
     @Override
     public int getVersion() {
