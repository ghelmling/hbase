--- conflicted
+++ resolved
@@ -26,10 +26,7 @@
 import java.lang.reflect.Constructor;
 import java.lang.reflect.InvocationTargetException;
 import java.lang.reflect.Method;
-<<<<<<< HEAD
-=======
 import java.text.ParseException;
->>>>>>> 16dd2d39
 import java.util.AbstractList;
 import java.util.ArrayList;
 import java.util.Arrays;
@@ -1090,17 +1087,10 @@
         Get get = new Get(key.getRow());
         get.addFamily(family);
         result = get(get, null);
-<<<<<<< HEAD
       }
       if (coprocessorHost != null) {
         result = coprocessorHost.postGetClosestRowBefore(row, family, result);
       }
-=======
-      }
-      if (coprocessorHost != null) {
-        result = coprocessorHost.postGetClosestRowBefore(row, family, result);
-      }
->>>>>>> 16dd2d39
       return result;
     } finally {
       closeRegionOperation();
