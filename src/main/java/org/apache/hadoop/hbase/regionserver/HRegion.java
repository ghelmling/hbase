--- conflicted
+++ resolved
@@ -70,12 +70,8 @@
 import org.apache.hadoop.hbase.client.Result;
 import org.apache.hadoop.hbase.client.RowLock;
 import org.apache.hadoop.hbase.client.Scan;
-<<<<<<< HEAD
-import org.apache.hadoop.hbase.coprocessor.CoprocessorException;
-=======
 import org.apache.hadoop.hbase.client.coprocessor.Exec;
 import org.apache.hadoop.hbase.client.coprocessor.ExecResult;
->>>>>>> c2f24db5
 import org.apache.hadoop.hbase.filter.Filter;
 import org.apache.hadoop.hbase.filter.IncompatibleFilterException;
 import org.apache.hadoop.hbase.io.HeapSize;
@@ -834,13 +830,10 @@
     } finally {
       lock.readLock().unlock();
     }
-<<<<<<< HEAD
-=======
     if (splitRow != null) {
       assert splitPoint == null || Bytes.equals(splitRow, splitPoint);
       this.splitPoint = null; // clear the split point (if set)
     }
->>>>>>> c2f24db5
     return splitRow;
   }
 
@@ -1119,44 +1112,29 @@
    */
   public Result getClosestRowBefore(final byte [] row, final byte [] family)
   throws IOException {
-<<<<<<< HEAD
-    Result result = null;
-=======
     if (coprocessorHost != null) {
       Result result = new Result();
       if (coprocessorHost.preGetClosestRowBefore(row, family, result)) {
         return result;
       }
     }
->>>>>>> c2f24db5
     // look across all the HStores for this region and determine what the
     // closest key is across all column families, since the data may be sparse
     checkRow(row);
     startRegionOperation();
-    if (coprocessorHost != null) {
-      coprocessorHost.preGetClosestRowBefore(row, family);
-    }
     try {
       Store store = getStore(family);
       KeyValue kv = new KeyValue(row, HConstants.LATEST_TIMESTAMP);
       // get the closest key. (HStore.getRowKeyAtOrBefore can return null)
-<<<<<<< HEAD
-      key = store.getRowKeyAtOrBefore(kv);
-=======
       KeyValue key = store.getRowKeyAtOrBefore(kv);
       Result result = null;
->>>>>>> c2f24db5
       if (key != null) {
         Get get = new Get(key.getRow());
         get.addFamily(family);
         result = get(get, null);
       }
       if (coprocessorHost != null) {
-<<<<<<< HEAD
-        result = coprocessorHost.postGetClosestRowBefore(row, family, result);
-=======
         coprocessorHost.postGetClosestRowBefore(row, family, result);
->>>>>>> c2f24db5
       }
       return result;
     } finally {
@@ -1198,15 +1176,6 @@
     }
   }
 
-<<<<<<< HEAD
-  protected InternalScanner instantiateInternalScanner(Scan scan, List<KeyValueScanner> additionalScanners) throws IOException {
-    if (coprocessorHost != null) {
-      coprocessorHost.preScannerOpen(scan);
-    }
-    InternalScanner s = new RegionScanner(scan, additionalScanners);
-    if (coprocessorHost != null) {
-      coprocessorHost.postScannerOpen(scan, s.hashCode());
-=======
   protected InternalScanner instantiateInternalScanner(Scan scan,
       List<KeyValueScanner> additionalScanners) throws IOException {
     InternalScanner s = null;
@@ -1218,7 +1187,6 @@
     }
     if (coprocessorHost != null) {
       s = coprocessorHost.postScannerOpen(scan, s);
->>>>>>> c2f24db5
     }
     return s;
   }
@@ -1294,13 +1262,6 @@
 
     updatesLock.readLock().lock();
     try {
-<<<<<<< HEAD
-      if (coprocessorHost != null) {
-        familyMap = coprocessorHost.preDelete(familyMap);
-      }
-
-=======
->>>>>>> c2f24db5
       for (Map.Entry<byte[], List<KeyValue>> e : familyMap.entrySet()) {
 
         byte[] family = e.getKey();
@@ -1365,11 +1326,7 @@
       flush = isFlushSize(memstoreSize.addAndGet(addedSize));
 
       if (coprocessorHost != null) {
-<<<<<<< HEAD
-        coprocessorHost.postDelete(familyMap);
-=======
         coprocessorHost.postDelete(familyMap, writeToWAL);
->>>>>>> c2f24db5
       }
     } finally {
       this.updatesLock.readLock().unlock();
@@ -1536,12 +1493,7 @@
     /** Keep track of the locks we hold so we can release them in finally clause */
     List<Integer> acquiredLocks = Lists.newArrayListWithCapacity(batchOp.operations.length);
     // reference family maps directly so coprocessors can mutate them if desired
-<<<<<<< HEAD
-    Map<byte[],List<KeyValue>>[] familyMaps =
-        new Map[batchOp.operations.length];
-=======
     Map<byte[],List<KeyValue>>[] familyMaps = new Map[batchOp.operations.length];
->>>>>>> c2f24db5
     // We try to set up a batch in the range [firstIndex,lastIndexExclusive)
     int firstIndex = batchOp.nextIndexToProcess;
     int lastIndexExclusive = firstIndex;
@@ -1558,15 +1510,6 @@
         Integer providedLockId = nextPair.getSecond();
 
         Map<byte[], List<KeyValue>> familyMap = put.getFamilyMap();
-<<<<<<< HEAD
-        // Check any loaded coprocessors
-        /* TODO: we should catch any throws coprocessor exceptions here to allow the
-           rest of the batch to continue.  This means fixing HBASE-2898 */
-        if (coprocessorHost != null) {
-          familyMap = coprocessorHost.prePut(familyMap);
-        }
-=======
->>>>>>> c2f24db5
         // store the family map reference to allow for mutations
         familyMaps[lastIndexExclusive] = familyMap;
 
@@ -1635,17 +1578,9 @@
       long addedSize = 0;
       for (int i = firstIndex; i < lastIndexExclusive; i++) {
         if (batchOp.retCodes[i] != OperationStatusCode.NOT_RUN) continue;
-<<<<<<< HEAD
-
-=======
->>>>>>> c2f24db5
+
         addedSize += applyFamilyMapToMemstore(familyMaps[i]);
         batchOp.retCodes[i] = OperationStatusCode.SUCCESS;
-
-        // execute any coprocessor post-hooks
-        if (coprocessorHost != null) {
-          coprocessorHost.postDelete(familyMaps[i]);
-        }
       }
 
       // ------------------------------------
@@ -1834,10 +1769,6 @@
    * @param writeToWAL if true, then we should write to the log
    * @throws IOException
    */
-<<<<<<< HEAD
-  private void put(Map<byte [], List<KeyValue>> familyMap,
-    boolean writeToWAL) throws IOException {
-=======
   private void put(Map<byte [], List<KeyValue>> familyMap, boolean writeToWAL)
       throws IOException {
     /* run pre put hook outside of lock to avoid deadlock */
@@ -1846,7 +1777,6 @@
         return;
       }
     }
->>>>>>> c2f24db5
 
     long now = EnvironmentEdgeManager.currentTimeMillis();
     byte[] byteNow = Bytes.toBytes(now);
@@ -1854,9 +1784,6 @@
 
     this.updatesLock.readLock().lock();
     try {
-      if (coprocessorHost != null) {
-        familyMap = coprocessorHost.prePut(familyMap);
-      }
       checkFamilies(familyMap.keySet());
       updateKVTimestamps(familyMap.values(), byteNow);
       // write/sync to WAL should happen before we touch memstore.
@@ -1873,10 +1800,6 @@
 
       long addedSize = applyFamilyMapToMemstore(familyMap);
       flush = isFlushSize(memstoreSize.addAndGet(addedSize));
-
-      if (coprocessorHost != null) {
-        coprocessorHost.postPut(familyMap);
-      }
     } finally {
       this.updatesLock.readLock().unlock();
     }
@@ -2483,22 +2406,11 @@
 
         results.clear();
 
-<<<<<<< HEAD
-        if (coprocessorHost != null) {
-          coprocessorHost.preScannerNext(hashCode());
-        }
-
-        boolean returnResult = nextInternal(limit);
-
-        if (coprocessorHost != null) {
-          results = coprocessorHost.postScannerNext(hashCode(), results);
-=======
         boolean returnResult = nextInternal(limit);
 
         if (coprocessorHost != null) {
           returnResult = coprocessorHost.postScannerNext((InternalScanner)this,
             results, limit, returnResult);
->>>>>>> c2f24db5
         }
 
         outResults.addAll(results);
@@ -2610,13 +2522,9 @@
 
     public synchronized void close() throws IOException {
       if (coprocessorHost != null) {
-<<<<<<< HEAD
-        coprocessorHost.preScannerClose(hashCode());
-=======
         if (coprocessorHost.preScannerClose((InternalScanner)this)) {
           return;
         }
->>>>>>> c2f24db5
       }
       if (storeHeap != null) {
         storeHeap.close();
@@ -2624,11 +2532,7 @@
       }
       this.filterClosed = true;
       if (coprocessorHost != null) {
-<<<<<<< HEAD
-        coprocessorHost.postScannerClose(hashCode());
-=======
         coprocessorHost.postScannerClose((InternalScanner)this);
->>>>>>> c2f24db5
       }
     }
   }
@@ -3209,11 +3113,6 @@
 
     // pre-get CP hook
     if (withCoprocessor && (coprocessorHost != null)) {
-      get = coprocessorHost.preGet(get);
-    }
-
-    // pre-get CP hook
-    if (withCoprocessor && (coprocessorHost != null)) {
        if (coprocessorHost.preGet(get, results)) {
          return results;
        }
@@ -3227,23 +3126,10 @@
       if (scanner != null)
         scanner.close();
     }
-<<<<<<< HEAD
-    // append get results to pre-get results
-    if (results != null){
-      results.addAll(getResults);
-    }
-    else {
-      results = getResults;
-    }
-    // post-get CP hook
-    if (withCoprocessor && (coprocessorHost != null)) {
-      results = coprocessorHost.postGet(get, results);
-=======
 
     // post-get CP hook
     if (withCoprocessor && (coprocessorHost != null)) {
       coprocessorHost.postGet(get, results);
->>>>>>> c2f24db5
     }
 
     return results;
@@ -3436,13 +3322,8 @@
   }
 
   public static final long FIXED_OVERHEAD = ClassSize.align(
-<<<<<<< HEAD
-      (4 * Bytes.SIZEOF_LONG) + Bytes.SIZEOF_BOOLEAN +
-      (22 * ClassSize.REFERENCE) + ClassSize.OBJECT + Bytes.SIZEOF_INT);
-=======
       (4 * Bytes.SIZEOF_LONG) + Bytes.SIZEOF_BOOLEAN + ClassSize.ARRAY +
       (24 * ClassSize.REFERENCE) + ClassSize.OBJECT + Bytes.SIZEOF_INT);
->>>>>>> c2f24db5
 
   public static final long DEEP_OVERHEAD = ClassSize.align(FIXED_OVERHEAD +
       (ClassSize.OBJECT * 2) + (2 * ClassSize.ATOMIC_BOOLEAN) +
