--- conflicted
+++ resolved
@@ -76,11 +76,8 @@
 import org.apache.hadoop.hbase.master.metrics.MasterMetrics;
 import org.apache.hadoop.hbase.regionserver.HRegion;
 import org.apache.hadoop.hbase.replication.regionserver.Replication;
-<<<<<<< HEAD
 import org.apache.hadoop.hbase.security.HBasePolicyProvider;
-=======
 import org.apache.hadoop.hbase.security.User;
->>>>>>> 64f38dfc
 import org.apache.hadoop.hbase.util.Bytes;
 import org.apache.hadoop.hbase.util.InfoServer;
 import org.apache.hadoop.hbase.util.Pair;
@@ -211,17 +208,10 @@
       0); // this is a DNC w/o high priority handlers
     this.address = new HServerAddress(rpcServer.getListenerAddress());
 
-<<<<<<< HEAD
-    // initialize server principal
-    SecurityUtil.login(conf, "hbase.master.keytab.file",
-        "hbase.master.kerberos.principal", this.address.getHostname());
-    HBasePolicyProvider.init(conf);
-    // TODO: do we need a secret manager for digest auth?  If so need to set it in RpcServer here
-=======
     // initialize server principal (if using secure Hadoop)
     User.login(conf, "hbase.master.keytab.file",
         "hbase.master.kerberos.principal", this.address.getHostname());
->>>>>>> 64f38dfc
+    HBasePolicyProvider.init(conf);
 
     // set the thread name now we have an address
     setName(MASTER + "-" + this.address);
