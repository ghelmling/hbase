--- conflicted
+++ resolved
@@ -509,13 +509,6 @@
     </description>
   </property>
   <property>
-    <name>hbase.rpc.engine</name>
-    <value>org.apache.hadoop.hbase.ipc.WritableRpcEngine</value>
-    <description>Implementation of org.apache.hadoop.hbase.ipc.RpcEngine to be
-    used for client / server RPC call marshalling.
-    </description>
-  </property>
-  <property>
     <name>zookeeper.session.timeout</name>
     <value>60000</value>
     <description>ZooKeeper session timeout.
@@ -562,24 +555,12 @@
   </property>
 
   <property>
-<<<<<<< HEAD
     <name>zookeeper.znode.acl.parent</name>
     <value>acl</value>
     <description>Root ZNode for access control lists.</description>
   </property>
   
   <property>
-    <name>hbase.coprocessor.default.classes</name>
-    <value></value>
-    <description>A comma-separated list of Coprocessors that are loaded by
-    default. For any override coprocessor method from RegionObservor or 
-    Coprocessor, these classes' implementation will be called 
-    in order. After implement your own
-    Coprocessor, just put it in HBase's classpath and add the fully
-    qualified class name here. 
-    </description>
-  </property> 
-=======
     <name>hbase.coprocessor.default.classes</name>
     <value></value>
     <description>A comma-separated list of Coprocessors that are loaded by
@@ -590,7 +571,6 @@
     A coprocessor can also be loaded on demand by setting HTableDescriptor.
     </description>
   </property>
->>>>>>> 87b20114
 
   <!--
   The following three properties are used together to create the list of
