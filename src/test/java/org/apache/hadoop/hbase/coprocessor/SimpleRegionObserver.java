/**
 * Copyright 2010 The Apache Software Foundation
 *
 * Licensed to the Apache Software Foundation (ASF) under one
 * or more contributor license agreements.  See the NOTICE file
 * distributed with this work for additional information
 * regarding copyright ownership.  The ASF licenses this file
 * to you under the Apache License, Version 2.0 (the
 * "License"); you may not use this file except in compliance
 * with the License.  You may obtain a copy of the License at
 *
 *     http://www.apache.org/licenses/LICENSE-2.0
 *
 * Unless required by applicable law or agreed to in writing, software
 * distributed under the License is distributed on an "AS IS" BASIS,
 * WITHOUT WARRANTIES OR CONDITIONS OF ANY KIND, either express or implied.
 * See the License for the specific language governing permissions and
 * limitations under the License.
 */

package org.apache.hadoop.hbase.coprocessor;

import static org.junit.Assert.assertNotNull;
import static org.junit.Assert.assertTrue;

import java.io.IOException;
import java.util.List;
import java.util.Map;
import java.util.Arrays;

import org.apache.commons.logging.Log;
import org.apache.commons.logging.LogFactory;
import org.apache.hadoop.hbase.KeyValue;
import org.apache.hadoop.hbase.client.Get;
import org.apache.hadoop.hbase.client.Increment;
import org.apache.hadoop.hbase.client.Result;
<<<<<<< HEAD
import org.apache.hadoop.hbase.client.Scan;
=======
>>>>>>> 692cf3ec
import org.apache.hadoop.hbase.regionserver.HRegion;
import org.apache.hadoop.hbase.util.Bytes;

/**
 * A sample region observer that tests the RegionObserver interface.
 * It works with TestRegionObserverInterface to provide the test case.
 */
public class SimpleRegionObserver extends BaseRegionObserverCoprocessor {
  static final Log LOG = LogFactory.getLog(TestRegionObserverInterface.class);

  boolean beforeDelete = true;
  boolean scannerOpened = false;
  boolean hadPreOpen;
  boolean hadPostOpen;
  boolean hadPreClose;
  boolean hadPostClose;
  boolean hadPreFlush;
  boolean hadPostFlush;
  boolean hadPreSplit;
  boolean hadPostSplit;
  boolean hadPreCompact;
  boolean hadPostCompact;
  boolean hadPreGet = false;
  boolean hadPostGet = false;
  boolean hadPrePut = false;
  boolean hadPostPut = false;
  boolean hadPreDeleted = false;
  boolean hadPostDeleted = false;
  boolean hadPreGetClosestRowBefore = false;
  boolean hadPostGetClosestRowBefore = false;
  boolean hadPreIncrement = false;
  boolean hadPostIncrement = false;

  @Override
  public void preOpen(CoprocessorEnvironment e) {
    hadPreOpen = true;
  }

  @Override
  public void postOpen(CoprocessorEnvironment e) {
    hadPostOpen = true;
  }

  public boolean wasOpened() {
    return hadPreOpen && hadPostOpen;
  }

  @Override
  public void preClose(CoprocessorEnvironment e, boolean abortRequested) {
    hadPreClose = true;
  }

  @Override
  public void postClose(CoprocessorEnvironment e, boolean abortRequested) {
    hadPostClose = true;
  }

  public boolean wasClosed() {
    return hadPreClose && hadPostClose;
  }

  @Override
<<<<<<< HEAD
  public void preOpen(RegionCoprocessorEnvironment e) {
    hadPreOpen = true;
  }

  @Override
  public void postOpen(RegionCoprocessorEnvironment e) {
    hadPostOpen = true;
  }

  public boolean wasOpened() {
    return hadPreOpen && hadPostOpen;
  }

  @Override
  public void preClose(RegionCoprocessorEnvironment e, boolean abortRequested) {
    hadPreClose = true;
  }

  @Override
  public void postClose(RegionCoprocessorEnvironment e, boolean abortRequested) {
    hadPostClose = true;
  }

  public boolean wasClosed() {
    return hadPreClose && hadPostClose;
  }

  @Override
  public void preFlush(RegionCoprocessorEnvironment e) {
=======
  public void preFlush(CoprocessorEnvironment e) {
>>>>>>> 692cf3ec
    hadPreFlush = true;
  }

  @Override
<<<<<<< HEAD
  public void postFlush(RegionCoprocessorEnvironment e) {
=======
  public void postFlush(CoprocessorEnvironment e) {
>>>>>>> 692cf3ec
    hadPostFlush = true;
  }

  public boolean wasFlushed() {
    return hadPreFlush && hadPostFlush;
  }

  @Override
<<<<<<< HEAD
  public void preSplit(RegionCoprocessorEnvironment e) {
=======
  public void preSplit(CoprocessorEnvironment e) {
>>>>>>> 692cf3ec
    hadPreSplit = true;
  }

  @Override
<<<<<<< HEAD
  public void postSplit(RegionCoprocessorEnvironment e, HRegion l, HRegion r) {
=======
  public void postSplit(CoprocessorEnvironment e, HRegion l, HRegion r) {
>>>>>>> 692cf3ec
    hadPostSplit = true;
  }

  public boolean wasSplit() {
    return hadPreSplit && hadPostSplit;
  }

  @Override
<<<<<<< HEAD
  public void preCompact(RegionCoprocessorEnvironment e, boolean willSplit) {
=======
  public void preCompact(CoprocessorEnvironment e, boolean willSplit) {
>>>>>>> 692cf3ec
    hadPreCompact = true;
  }

  @Override
<<<<<<< HEAD
  public void postCompact(RegionCoprocessorEnvironment e, boolean willSplit) {
=======
  public void postCompact(CoprocessorEnvironment e, boolean willSplit) {
>>>>>>> 692cf3ec
    hadPostCompact = true;
  }

  public boolean wasCompacted() {
    return hadPreCompact && hadPostCompact;
  }

  @Override
<<<<<<< HEAD
  public Get preGet(RegionCoprocessorEnvironment e, Get get) {
=======
  public void preGet(final CoprocessorEnvironment e, final Get get,
      final List<KeyValue> results) throws IOException {
    assertNotNull(e);
    assertNotNull(e.getRegion());
    assertNotNull(get);
    assertNotNull(results);
>>>>>>> 692cf3ec
    if (Arrays.equals(e.getRegion().getTableDesc().getName(),
        TestRegionObserverInterface.TEST_TABLE)) {
      hadPreGet = true;
    }
  }

  @Override
<<<<<<< HEAD
  public List<KeyValue> postGet(RegionCoprocessorEnvironment e, Get get,
      List<KeyValue> results) {
=======
  public void postGet(final CoprocessorEnvironment e, final Get get,
      final List<KeyValue> results) {
    assertNotNull(e);
    assertNotNull(e.getRegion());
    assertNotNull(get);
    assertNotNull(results);
>>>>>>> 692cf3ec
    if (Arrays.equals(e.getRegion().getTableDesc().getName(),
        TestRegionObserverInterface.TEST_TABLE)) {
      boolean foundA = false;
      boolean foundB = false;
      boolean foundC = false;
      for (KeyValue kv: results) {
        if (Bytes.equals(kv.getFamily(), TestRegionObserverInterface.A)) {
          foundA = true;
        }
        if (Bytes.equals(kv.getFamily(), TestRegionObserverInterface.B)) {
          foundB = true;
        }
        if (Bytes.equals(kv.getFamily(), TestRegionObserverInterface.C)) {
          foundC = true;
        }
      }
      assertTrue(foundA);
      assertTrue(foundB);
      assertTrue(foundC);
      hadPostGet = true;
    }
  }

  @Override
<<<<<<< HEAD
  public Map<byte[], List<KeyValue>> prePut(RegionCoprocessorEnvironment e,
      Map<byte[], List<KeyValue>> familyMap) {
=======
  public void prePut(final CoprocessorEnvironment e, final Map<byte[],
      List<KeyValue>> familyMap, final boolean writeToWAL) throws IOException {
    assertNotNull(e);
    assertNotNull(e.getRegion());
    assertNotNull(familyMap);
>>>>>>> 692cf3ec
    if (Arrays.equals(e.getRegion().getTableDesc().getName(),
        TestRegionObserverInterface.TEST_TABLE)) {
      List<KeyValue> kvs = familyMap.get(TestRegionObserverInterface.A);
      assertNotNull(kvs);
      assertNotNull(kvs.get(0));
      assertTrue(Bytes.equals(kvs.get(0).getQualifier(),
          TestRegionObserverInterface.A));
      kvs = familyMap.get(TestRegionObserverInterface.B);
      assertNotNull(kvs);
      assertNotNull(kvs.get(0));
      assertTrue(Bytes.equals(kvs.get(0).getQualifier(),
          TestRegionObserverInterface.B));
      kvs = familyMap.get(TestRegionObserverInterface.C);
      assertNotNull(kvs);
      assertNotNull(kvs.get(0));
      assertTrue(Bytes.equals(kvs.get(0).getQualifier(),
          TestRegionObserverInterface.C));
      hadPrePut = true;
    }
  }

  @Override
<<<<<<< HEAD
  public void postPut(RegionCoprocessorEnvironment e,
      Map<byte[], List<KeyValue>> familyMap) {
=======
  public void postPut(final CoprocessorEnvironment e, final Map<byte[],
      List<KeyValue>> familyMap, final boolean writeToWAL) throws IOException {
    assertNotNull(e);
    assertNotNull(e.getRegion());
    assertNotNull(familyMap);
>>>>>>> 692cf3ec
    List<KeyValue> kvs = familyMap.get(TestRegionObserverInterface.A);
    if (Arrays.equals(e.getRegion().getTableDesc().getName(),
        TestRegionObserverInterface.TEST_TABLE)) {
      assertNotNull(kvs);
      assertNotNull(kvs.get(0));
      assertTrue(Bytes.equals(kvs.get(0).getQualifier(),
          TestRegionObserverInterface.A));
      kvs = familyMap.get(TestRegionObserverInterface.B);
      assertNotNull(kvs);
      assertNotNull(kvs.get(0));
      assertTrue(Bytes.equals(kvs.get(0).getQualifier(),
          TestRegionObserverInterface.B));
      kvs = familyMap.get(TestRegionObserverInterface.C);
      assertNotNull(kvs);
      assertNotNull(kvs.get(0));
      assertTrue(Bytes.equals(kvs.get(0).getQualifier(),
          TestRegionObserverInterface.C));
      hadPostPut = true;
    }
  }

  @Override
<<<<<<< HEAD
  public Map<byte[], List<KeyValue>> preDelete(RegionCoprocessorEnvironment e,
      Map<byte[], List<KeyValue>> familyMap) {
=======
  public void preDelete(final CoprocessorEnvironment e, final Map<byte[],
      List<KeyValue>> familyMap, final boolean writeToWAL) throws IOException {
    assertNotNull(e);
    assertNotNull(e.getRegion());
    assertNotNull(familyMap);
>>>>>>> 692cf3ec
    if (beforeDelete && e.getRegion().getTableDesc().getName().equals(
        TestRegionObserverInterface.TEST_TABLE)) {
      hadPreDeleted = true;
    }
  }

  @Override
<<<<<<< HEAD
  public void postDelete(RegionCoprocessorEnvironment e,
      Map<byte[], List<KeyValue>> familyMap) {
=======
  public void postDelete(final CoprocessorEnvironment e, final Map<byte[],
      List<KeyValue>> familyMap, final boolean writeToWAL) throws IOException {
    assertNotNull(e);
    assertNotNull(e.getRegion());
    assertNotNull(familyMap);
>>>>>>> 692cf3ec
    if (Arrays.equals(e.getRegion().getTableDesc().getName(),
        TestRegionObserverInterface.TEST_TABLE)) {
      beforeDelete = false;
      hadPostDeleted = true;
    }
  }

  @Override
<<<<<<< HEAD
  public void preGetClosestRowBefore(final RegionCoprocessorEnvironment e,
      final byte[] row, final byte[] family) {
=======
  public void preGetClosestRowBefore(final CoprocessorEnvironment e,
      final byte[] row, final byte[] family, final Result result)
      throws IOException {
    assertNotNull(e);
    assertNotNull(e.getRegion());
    assertNotNull(row);
    assertNotNull(result);
>>>>>>> 692cf3ec
    if (beforeDelete && e.getRegion().getTableDesc().getName().equals(
        TestRegionObserverInterface.TEST_TABLE)) {
      hadPreGetClosestRowBefore = true;
    }
  }

  @Override
<<<<<<< HEAD
  public Result postGetClosestRowBefore(final RegionCoprocessorEnvironment e,
      final byte[] row, final byte[] family, Result result) {
=======
  public void postGetClosestRowBefore(final CoprocessorEnvironment e,
      final byte[] row, final byte[] family, final Result result)
      throws IOException {
    assertNotNull(e);
    assertNotNull(e.getRegion());
    assertNotNull(row);
    assertNotNull(result);
>>>>>>> 692cf3ec
    if (Arrays.equals(e.getRegion().getTableDesc().getName(),
        TestRegionObserverInterface.TEST_TABLE)) {
      hadPostGetClosestRowBefore = true;
    }
<<<<<<< HEAD
    return result;
  }

  @Override
  public Scan preScannerOpen(RegionCoprocessorEnvironment e, Scan scan) {
    // not tested -- need to go through the RS to get here
    return scan;
  }

  @Override
  public void postScannerOpen(RegionCoprocessorEnvironment e, Scan scan,
      long scannerId) {
    // not tested -- need to go through the RS to get here
  }

  @Override
  public void preScannerNext(final RegionCoprocessorEnvironment e,
      final long scannerId) {
    // not tested -- need to go through the RS to get here
  }

  @Override
  public List<KeyValue> postScannerNext(final RegionCoprocessorEnvironment e,
      final long scannerId, List<KeyValue> results) {
    // not tested -- need to go through the RS to get here
    return results;
  }

  @Override
  public void preScannerClose(final RegionCoprocessorEnvironment e,
      final long scannerId) {
    // not tested -- need to go through the RS to get here
  }

  @Override
  public void postScannerClose(final RegionCoprocessorEnvironment e,
      final long scannerId) {
    // not tested -- need to go through the RS to get here
  }

  @Override
  public Increment preIncrement(RegionCoprocessorEnvironment e, Increment increment)
      throws IOException {
=======
  }

  @Override
  public void preIncrement(final CoprocessorEnvironment e,
      final Increment increment, final Result result) throws IOException {
>>>>>>> 692cf3ec
    if (Arrays.equals(e.getRegion().getTableDesc().getName(),
        TestRegionObserverInterface.TEST_TABLE_2)) {
      hadPreIncrement = true;
    }
  }

  @Override
<<<<<<< HEAD
  public Result postIncrement(RegionCoprocessorEnvironment e, Increment increment,
      Result result) throws IOException {
=======
  public void postIncrement(final CoprocessorEnvironment e,
      final Increment increment, final Result result) throws IOException {
>>>>>>> 692cf3ec
    if (Arrays.equals(e.getRegion().getTableDesc().getName(),
        TestRegionObserverInterface.TEST_TABLE_2)) {
      hadPostIncrement = true;
    }
  }

  boolean hadPreGet() {
    return hadPreGet;
  }

  boolean hadPostGet() {
    return hadPostGet;
  }

  boolean hadPrePut() {
    return hadPrePut;
  }

  boolean hadPostPut() {
    return hadPostPut;
  }

  boolean hadDelete() {
    return !beforeDelete;
  }

  boolean hadPreIncrement() {
    return hadPreIncrement;
  }

  boolean hadPostIncrement() {
    return hadPostIncrement;
  }
}<|MERGE_RESOLUTION|>--- conflicted
+++ resolved
@@ -34,10 +34,7 @@
 import org.apache.hadoop.hbase.client.Get;
 import org.apache.hadoop.hbase.client.Increment;
 import org.apache.hadoop.hbase.client.Result;
-<<<<<<< HEAD
 import org.apache.hadoop.hbase.client.Scan;
-=======
->>>>>>> 692cf3ec
 import org.apache.hadoop.hbase.regionserver.HRegion;
 import org.apache.hadoop.hbase.util.Bytes;
 
@@ -72,12 +69,12 @@
   boolean hadPostIncrement = false;
 
   @Override
-  public void preOpen(CoprocessorEnvironment e) {
+  public void preOpen(RegionCoprocessorEnvironment e) {
     hadPreOpen = true;
   }
 
   @Override
-  public void postOpen(CoprocessorEnvironment e) {
+  public void postOpen(RegionCoprocessorEnvironment e) {
     hadPostOpen = true;
   }
 
@@ -86,12 +83,12 @@
   }
 
   @Override
-  public void preClose(CoprocessorEnvironment e, boolean abortRequested) {
+  public void preClose(RegionCoprocessorEnvironment e, boolean abortRequested) {
     hadPreClose = true;
   }
 
   @Override
-  public void postClose(CoprocessorEnvironment e, boolean abortRequested) {
+  public void postClose(RegionCoprocessorEnvironment e, boolean abortRequested) {
     hadPostClose = true;
   }
 
@@ -100,48 +97,12 @@
   }
 
   @Override
-<<<<<<< HEAD
-  public void preOpen(RegionCoprocessorEnvironment e) {
-    hadPreOpen = true;
-  }
-
-  @Override
-  public void postOpen(RegionCoprocessorEnvironment e) {
-    hadPostOpen = true;
-  }
-
-  public boolean wasOpened() {
-    return hadPreOpen && hadPostOpen;
-  }
-
-  @Override
-  public void preClose(RegionCoprocessorEnvironment e, boolean abortRequested) {
-    hadPreClose = true;
-  }
-
-  @Override
-  public void postClose(RegionCoprocessorEnvironment e, boolean abortRequested) {
-    hadPostClose = true;
-  }
-
-  public boolean wasClosed() {
-    return hadPreClose && hadPostClose;
-  }
-
-  @Override
   public void preFlush(RegionCoprocessorEnvironment e) {
-=======
-  public void preFlush(CoprocessorEnvironment e) {
->>>>>>> 692cf3ec
     hadPreFlush = true;
   }
 
   @Override
-<<<<<<< HEAD
   public void postFlush(RegionCoprocessorEnvironment e) {
-=======
-  public void postFlush(CoprocessorEnvironment e) {
->>>>>>> 692cf3ec
     hadPostFlush = true;
   }
 
@@ -150,20 +111,12 @@
   }
 
   @Override
-<<<<<<< HEAD
   public void preSplit(RegionCoprocessorEnvironment e) {
-=======
-  public void preSplit(CoprocessorEnvironment e) {
->>>>>>> 692cf3ec
     hadPreSplit = true;
   }
 
   @Override
-<<<<<<< HEAD
   public void postSplit(RegionCoprocessorEnvironment e, HRegion l, HRegion r) {
-=======
-  public void postSplit(CoprocessorEnvironment e, HRegion l, HRegion r) {
->>>>>>> 692cf3ec
     hadPostSplit = true;
   }
 
@@ -172,20 +125,12 @@
   }
 
   @Override
-<<<<<<< HEAD
   public void preCompact(RegionCoprocessorEnvironment e, boolean willSplit) {
-=======
-  public void preCompact(CoprocessorEnvironment e, boolean willSplit) {
->>>>>>> 692cf3ec
     hadPreCompact = true;
   }
 
   @Override
-<<<<<<< HEAD
   public void postCompact(RegionCoprocessorEnvironment e, boolean willSplit) {
-=======
-  public void postCompact(CoprocessorEnvironment e, boolean willSplit) {
->>>>>>> 692cf3ec
     hadPostCompact = true;
   }
 
@@ -194,16 +139,12 @@
   }
 
   @Override
-<<<<<<< HEAD
-  public Get preGet(RegionCoprocessorEnvironment e, Get get) {
-=======
-  public void preGet(final CoprocessorEnvironment e, final Get get,
+  public void preGet(final RegionCoprocessorEnvironment e, final Get get,
       final List<KeyValue> results) throws IOException {
     assertNotNull(e);
     assertNotNull(e.getRegion());
     assertNotNull(get);
     assertNotNull(results);
->>>>>>> 692cf3ec
     if (Arrays.equals(e.getRegion().getTableDesc().getName(),
         TestRegionObserverInterface.TEST_TABLE)) {
       hadPreGet = true;
@@ -211,17 +152,12 @@
   }
 
   @Override
-<<<<<<< HEAD
-  public List<KeyValue> postGet(RegionCoprocessorEnvironment e, Get get,
-      List<KeyValue> results) {
-=======
-  public void postGet(final CoprocessorEnvironment e, final Get get,
+  public void postGet(final RegionCoprocessorEnvironment e, final Get get,
       final List<KeyValue> results) {
     assertNotNull(e);
     assertNotNull(e.getRegion());
     assertNotNull(get);
     assertNotNull(results);
->>>>>>> 692cf3ec
     if (Arrays.equals(e.getRegion().getTableDesc().getName(),
         TestRegionObserverInterface.TEST_TABLE)) {
       boolean foundA = false;
@@ -246,16 +182,11 @@
   }
 
   @Override
-<<<<<<< HEAD
-  public Map<byte[], List<KeyValue>> prePut(RegionCoprocessorEnvironment e,
-      Map<byte[], List<KeyValue>> familyMap) {
-=======
-  public void prePut(final CoprocessorEnvironment e, final Map<byte[],
+  public void prePut(final RegionCoprocessorEnvironment e, final Map<byte[],
       List<KeyValue>> familyMap, final boolean writeToWAL) throws IOException {
     assertNotNull(e);
     assertNotNull(e.getRegion());
     assertNotNull(familyMap);
->>>>>>> 692cf3ec
     if (Arrays.equals(e.getRegion().getTableDesc().getName(),
         TestRegionObserverInterface.TEST_TABLE)) {
       List<KeyValue> kvs = familyMap.get(TestRegionObserverInterface.A);
@@ -278,16 +209,11 @@
   }
 
   @Override
-<<<<<<< HEAD
-  public void postPut(RegionCoprocessorEnvironment e,
-      Map<byte[], List<KeyValue>> familyMap) {
-=======
-  public void postPut(final CoprocessorEnvironment e, final Map<byte[],
+  public void postPut(final RegionCoprocessorEnvironment e, final Map<byte[],
       List<KeyValue>> familyMap, final boolean writeToWAL) throws IOException {
     assertNotNull(e);
     assertNotNull(e.getRegion());
     assertNotNull(familyMap);
->>>>>>> 692cf3ec
     List<KeyValue> kvs = familyMap.get(TestRegionObserverInterface.A);
     if (Arrays.equals(e.getRegion().getTableDesc().getName(),
         TestRegionObserverInterface.TEST_TABLE)) {
@@ -310,16 +236,11 @@
   }
 
   @Override
-<<<<<<< HEAD
-  public Map<byte[], List<KeyValue>> preDelete(RegionCoprocessorEnvironment e,
-      Map<byte[], List<KeyValue>> familyMap) {
-=======
-  public void preDelete(final CoprocessorEnvironment e, final Map<byte[],
+  public void preDelete(final RegionCoprocessorEnvironment e, final Map<byte[],
       List<KeyValue>> familyMap, final boolean writeToWAL) throws IOException {
     assertNotNull(e);
     assertNotNull(e.getRegion());
     assertNotNull(familyMap);
->>>>>>> 692cf3ec
     if (beforeDelete && e.getRegion().getTableDesc().getName().equals(
         TestRegionObserverInterface.TEST_TABLE)) {
       hadPreDeleted = true;
@@ -327,16 +248,11 @@
   }
 
   @Override
-<<<<<<< HEAD
-  public void postDelete(RegionCoprocessorEnvironment e,
-      Map<byte[], List<KeyValue>> familyMap) {
-=======
-  public void postDelete(final CoprocessorEnvironment e, final Map<byte[],
+  public void postDelete(final RegionCoprocessorEnvironment e, final Map<byte[],
       List<KeyValue>> familyMap, final boolean writeToWAL) throws IOException {
     assertNotNull(e);
     assertNotNull(e.getRegion());
     assertNotNull(familyMap);
->>>>>>> 692cf3ec
     if (Arrays.equals(e.getRegion().getTableDesc().getName(),
         TestRegionObserverInterface.TEST_TABLE)) {
       beforeDelete = false;
@@ -345,18 +261,13 @@
   }
 
   @Override
-<<<<<<< HEAD
   public void preGetClosestRowBefore(final RegionCoprocessorEnvironment e,
-      final byte[] row, final byte[] family) {
-=======
-  public void preGetClosestRowBefore(final CoprocessorEnvironment e,
       final byte[] row, final byte[] family, final Result result)
       throws IOException {
     assertNotNull(e);
     assertNotNull(e.getRegion());
     assertNotNull(row);
     assertNotNull(result);
->>>>>>> 692cf3ec
     if (beforeDelete && e.getRegion().getTableDesc().getName().equals(
         TestRegionObserverInterface.TEST_TABLE)) {
       hadPreGetClosestRowBefore = true;
@@ -364,73 +275,22 @@
   }
 
   @Override
-<<<<<<< HEAD
-  public Result postGetClosestRowBefore(final RegionCoprocessorEnvironment e,
-      final byte[] row, final byte[] family, Result result) {
-=======
-  public void postGetClosestRowBefore(final CoprocessorEnvironment e,
+  public void postGetClosestRowBefore(final RegionCoprocessorEnvironment e,
       final byte[] row, final byte[] family, final Result result)
       throws IOException {
     assertNotNull(e);
     assertNotNull(e.getRegion());
     assertNotNull(row);
     assertNotNull(result);
->>>>>>> 692cf3ec
     if (Arrays.equals(e.getRegion().getTableDesc().getName(),
         TestRegionObserverInterface.TEST_TABLE)) {
       hadPostGetClosestRowBefore = true;
     }
-<<<<<<< HEAD
-    return result;
-  }
-
-  @Override
-  public Scan preScannerOpen(RegionCoprocessorEnvironment e, Scan scan) {
-    // not tested -- need to go through the RS to get here
-    return scan;
-  }
-
-  @Override
-  public void postScannerOpen(RegionCoprocessorEnvironment e, Scan scan,
-      long scannerId) {
-    // not tested -- need to go through the RS to get here
-  }
-
-  @Override
-  public void preScannerNext(final RegionCoprocessorEnvironment e,
-      final long scannerId) {
-    // not tested -- need to go through the RS to get here
-  }
-
-  @Override
-  public List<KeyValue> postScannerNext(final RegionCoprocessorEnvironment e,
-      final long scannerId, List<KeyValue> results) {
-    // not tested -- need to go through the RS to get here
-    return results;
-  }
-
-  @Override
-  public void preScannerClose(final RegionCoprocessorEnvironment e,
-      final long scannerId) {
-    // not tested -- need to go through the RS to get here
-  }
-
-  @Override
-  public void postScannerClose(final RegionCoprocessorEnvironment e,
-      final long scannerId) {
-    // not tested -- need to go through the RS to get here
-  }
-
-  @Override
-  public Increment preIncrement(RegionCoprocessorEnvironment e, Increment increment)
-      throws IOException {
-=======
-  }
-
-  @Override
-  public void preIncrement(final CoprocessorEnvironment e,
+  }
+
+  @Override
+  public void preIncrement(final RegionCoprocessorEnvironment e,
       final Increment increment, final Result result) throws IOException {
->>>>>>> 692cf3ec
     if (Arrays.equals(e.getRegion().getTableDesc().getName(),
         TestRegionObserverInterface.TEST_TABLE_2)) {
       hadPreIncrement = true;
@@ -438,13 +298,8 @@
   }
 
   @Override
-<<<<<<< HEAD
-  public Result postIncrement(RegionCoprocessorEnvironment e, Increment increment,
-      Result result) throws IOException {
-=======
-  public void postIncrement(final CoprocessorEnvironment e,
+  public void postIncrement(final RegionCoprocessorEnvironment e,
       final Increment increment, final Result result) throws IOException {
->>>>>>> 692cf3ec
     if (Arrays.equals(e.getRegion().getTableDesc().getName(),
         TestRegionObserverInterface.TEST_TABLE_2)) {
       hadPostIncrement = true;
