--- conflicted
+++ resolved
@@ -201,16 +201,6 @@
     wal.sync();
 
     // Now 'crash' the region by stealing its wal
-<<<<<<< HEAD
-    UserGroupInformation newUGI = HBaseTestingUtility.getDifferentUser(this.conf,
-        tableNameStr);
-    newUGI.doAs(new PrivilegedExceptionAction<Object>() {
-      public Object run() throws Exception {
-        runWALSplit(conf);
-        HLog wal2 = createWAL(conf);
-        HRegion region2 = new HRegion(basedir, wal2, FileSystem.get(conf),
-          conf, hri, null);
-=======
     final Configuration newConf = HBaseConfiguration.create(this.conf);
     User user = HBaseTestingUtility.getDifferentUser(newConf,
         tableNameStr);
@@ -220,17 +210,12 @@
         HLog wal2 = createWAL(newConf);
         HRegion region2 = new HRegion(basedir, wal2, FileSystem.get(newConf),
           newConf, hri, null);
->>>>>>> 0447b8f9
         long seqid2 = region2.initialize();
         assertTrue(seqid2 > -1);
 
         // I can't close wal1.  Its been appropriated when we split.
         region2.close();
         wal2.closeAndDelete();
-<<<<<<< HEAD
-
-=======
->>>>>>> 0447b8f9
         return null;
       }
     });
@@ -310,18 +295,6 @@
     // Set down maximum recovery so we dfsclient doesn't linger retrying something
     // long gone.
     HBaseTestingUtility.setMaxRecoveryErrorCount(wal2.getOutputStream(), 1);
-<<<<<<< HEAD
-    UserGroupInformation newUGI = HBaseTestingUtility.getDifferentUser(this.conf,
-      tableNameStr);
-    newUGI.doAs(new PrivilegedExceptionAction<Object>() {
-      public Object run() throws Exception {
-        runWALSplit(conf);
-        FileSystem newFS = FileSystem.get(conf);
-        // Make a new wal for new region open.
-        HLog wal3 = createWAL(conf);
-        final AtomicInteger countOfRestoredEdits = new AtomicInteger(0);
-        HRegion region3 = new HRegion(basedir, wal3, newFS, conf, hri, null) {
-=======
     final Configuration newConf = HBaseConfiguration.create(this.conf);
     User user = HBaseTestingUtility.getDifferentUser(newConf,
       tableNameStr);
@@ -333,7 +306,6 @@
         HLog wal3 = createWAL(newConf);
         final AtomicInteger countOfRestoredEdits = new AtomicInteger(0);
         HRegion region3 = new HRegion(basedir, wal3, newFS, newConf, hri, null) {
->>>>>>> 0447b8f9
           @Override
           protected boolean restoreEdit(Store s, KeyValue kv) {
             boolean b = super.restoreEdit(s, kv);
@@ -407,17 +379,10 @@
 
     // Make a new fs for the splitter and run as a new user so we can take
     // over old wal.
-<<<<<<< HEAD
-    UserGroupInformation newUGI = HBaseTestingUtility.getDifferentUser(this.conf,
-      ".replay.wal.secondtime");
-    final Configuration newConf = new Configuration(conf);
-    newUGI.doAs(new PrivilegedExceptionAction<Object>() {
-=======
     final Configuration newConf = HBaseConfiguration.create(this.conf);
     User user = HBaseTestingUtility.getDifferentUser(newConf,
       ".replay.wal.secondtime");
     user.runAs(new PrivilegedExceptionAction(){
->>>>>>> 0447b8f9
       public Object run() throws Exception {
         runWALSplit(newConf);
         FileSystem newFS = FileSystem.get(newConf);
@@ -450,10 +415,6 @@
         } finally {
           newWal.closeAndDelete();
         }
-<<<<<<< HEAD
-
-=======
->>>>>>> 0447b8f9
         return null;
       }
     });
