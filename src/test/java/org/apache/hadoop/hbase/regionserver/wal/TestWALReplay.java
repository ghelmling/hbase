--- conflicted
+++ resolved
@@ -339,10 +339,7 @@
     final HRegionInfo hri = createBasic3FamilyHRegionInfo(tableNameStr);
     final Path basedir = new Path(hbaseRootDir, tableNameStr);
     deleteDir(basedir);
-<<<<<<< HEAD
-=======
     fs.mkdirs(new Path(basedir, hri.getEncodedName()));
->>>>>>> 8ef1fed4
     final HLog wal = createWAL(this.conf);
     final byte[] tableName = Bytes.toBytes(tableNameStr);
     final byte[] rowName = tableName;
