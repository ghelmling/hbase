/**
 * Licensed to the Apache Software Foundation (ASF) under one
 * or more contributor license agreements.  See the NOTICE file
 * distributed with this work for additional information
 * regarding copyright ownership.  The ASF licenses this file
 * to you under the Apache License, Version 2.0 (the
 * "License"); you may not use this file except in compliance
 * with the License.  You may obtain a copy of the License at
 *
 *     http://www.apache.org/licenses/LICENSE-2.0
 *
 * Unless required by applicable law or agreed to in writing, software
 * distributed under the License is distributed on an "AS IS" BASIS,
 * WITHOUT WARRANTIES OR CONDITIONS OF ANY KIND, either express or implied.
 * See the License for the specific language governing permissions and
 * limitations under the License.
 */

package org.apache.hadoop.hbase.master.procedure;

import java.io.IOException;
import java.io.InputStream;
import java.io.OutputStream;
import java.security.PrivilegedExceptionAction;
import java.util.List;
import java.util.concurrent.atomic.AtomicBoolean;

import org.apache.commons.logging.Log;
import org.apache.commons.logging.LogFactory;
import org.apache.hadoop.hbase.HRegionInfo;
import org.apache.hadoop.hbase.HTableDescriptor;
import org.apache.hadoop.hbase.InvalidFamilyOperationException;
import org.apache.hadoop.hbase.TableName;
import org.apache.hadoop.hbase.classification.InterfaceAudience;
import org.apache.hadoop.hbase.client.TableState;
import org.apache.hadoop.hbase.executor.EventType;
import org.apache.hadoop.hbase.master.MasterCoprocessorHost;
import org.apache.hadoop.hbase.procedure2.StateMachineProcedure;
import org.apache.hadoop.hbase.protobuf.ProtobufUtil;
import org.apache.hadoop.hbase.protobuf.generated.MasterProcedureProtos;
import org.apache.hadoop.hbase.protobuf.generated.MasterProcedureProtos.DeleteColumnFamilyState;
import org.apache.hadoop.hbase.util.ByteStringer;
import org.apache.hadoop.hbase.util.Bytes;
import org.apache.hadoop.security.UserGroupInformation;

/**
 * The procedure to delete a column family from an existing table.
 */
@InterfaceAudience.Private
public class DeleteColumnFamilyProcedure
    extends StateMachineProcedure<MasterProcedureEnv, DeleteColumnFamilyState>
    implements TableProcedureInterface {
  private static final Log LOG = LogFactory.getLog(DeleteColumnFamilyProcedure.class);

  private final AtomicBoolean aborted = new AtomicBoolean(false);

  private HTableDescriptor unmodifiedHTableDescriptor;
  private TableName tableName;
  private byte [] familyName;
  private boolean hasMob;
  private UserGroupInformation user;

  private List<HRegionInfo> regionInfoList;
  private Boolean traceEnabled;

  public DeleteColumnFamilyProcedure() {
    this.unmodifiedHTableDescriptor = null;
    this.regionInfoList = null;
    this.traceEnabled = null;
  }

  public DeleteColumnFamilyProcedure(
      final MasterProcedureEnv env,
      final TableName tableName,
      final byte[] familyName) throws IOException {
    this.tableName = tableName;
    this.familyName = familyName;
    this.user = env.getRequestUser().getUGI();
    this.unmodifiedHTableDescriptor = null;
    this.regionInfoList = null;
    this.traceEnabled = null;
  }

  @Override
  protected Flow executeFromState(final MasterProcedureEnv env, DeleteColumnFamilyState state)
      throws InterruptedException {
    if (isTraceEnabled()) {
      LOG.trace(this + " execute state=" + state);
    }

    try {
      switch (state) {
      case DELETE_COLUMN_FAMILY_PREPARE:
        prepareDelete(env);
        setNextState(DeleteColumnFamilyState.DELETE_COLUMN_FAMILY_PRE_OPERATION);
        break;
      case DELETE_COLUMN_FAMILY_PRE_OPERATION:
        preDelete(env, state);
        setNextState(DeleteColumnFamilyState.DELETE_COLUMN_FAMILY_UPDATE_TABLE_DESCRIPTOR);
        break;
      case DELETE_COLUMN_FAMILY_UPDATE_TABLE_DESCRIPTOR:
        updateTableDescriptor(env);
        setNextState(DeleteColumnFamilyState.DELETE_COLUMN_FAMILY_DELETE_FS_LAYOUT);
        break;
      case DELETE_COLUMN_FAMILY_DELETE_FS_LAYOUT:
        deleteFromFs(env);
        setNextState(DeleteColumnFamilyState.DELETE_COLUMN_FAMILY_POST_OPERATION);
        break;
      case DELETE_COLUMN_FAMILY_POST_OPERATION:
        postDelete(env, state);
        setNextState(DeleteColumnFamilyState.DELETE_COLUMN_FAMILY_REOPEN_ALL_REGIONS);
        break;
      case DELETE_COLUMN_FAMILY_REOPEN_ALL_REGIONS:
        reOpenAllRegionsIfTableIsOnline(env);
        return Flow.NO_MORE_STATE;
      default:
        throw new UnsupportedOperationException(this + " unhandled state=" + state);
      }
    } catch (IOException e) {
      if (!isRollbackSupported(state)) {
        // We reach a state that cannot be rolled back. We just need to keep retry.
        LOG.warn("Error trying to delete the column family " + getColumnFamilyName()
          + " from table " + tableName + "(in state=" + state + ")", e);
      } else {
        LOG.error("Error trying to delete the column family " + getColumnFamilyName()
          + " from table " + tableName + "(in state=" + state + ")", e);
        setFailure("master-delete-column-family", e);
      }
    }
    return Flow.HAS_MORE_STATE;
  }

  @Override
  protected void rollbackState(final MasterProcedureEnv env, final DeleteColumnFamilyState state)
      throws IOException {
    if (isTraceEnabled()) {
      LOG.trace(this + " rollback state=" + state);
    }
    try {
      switch (state) {
      case DELETE_COLUMN_FAMILY_REOPEN_ALL_REGIONS:
        break; // Nothing to undo.
      case DELETE_COLUMN_FAMILY_POST_OPERATION:
        // TODO-MAYBE: call the coprocessor event to undo?
        break;
      case DELETE_COLUMN_FAMILY_DELETE_FS_LAYOUT:
        // Once we reach to this state - we could NOT rollback - as it is tricky to undelete
        // the deleted files. We are not suppose to reach here, throw exception so that we know
        // there is a code bug to investigate.
        throw new UnsupportedOperationException(this + " rollback of state=" + state
            + " is unsupported.");
      case DELETE_COLUMN_FAMILY_UPDATE_TABLE_DESCRIPTOR:
        restoreTableDescriptor(env);
        break;
      case DELETE_COLUMN_FAMILY_PRE_OPERATION:
        // TODO-MAYBE: call the coprocessor event to undo?
        break;
      case DELETE_COLUMN_FAMILY_PREPARE:
        break; // nothing to do
      default:
        throw new UnsupportedOperationException(this + " unhandled state=" + state);
      }
    } catch (IOException e) {
      // This will be retried. Unless there is a bug in the code,
      // this should be just a "temporary error" (e.g. network down)
      LOG.warn("Failed rollback attempt step " + state + " for deleting the column family"
          + getColumnFamilyName() + " to the table " + tableName, e);
      throw e;
    }
  }

  @Override
  protected DeleteColumnFamilyState getState(final int stateId) {
    return DeleteColumnFamilyState.valueOf(stateId);
  }

  @Override
  protected int getStateId(final DeleteColumnFamilyState state) {
    return state.getNumber();
  }

  @Override
  protected DeleteColumnFamilyState getInitialState() {
    return DeleteColumnFamilyState.DELETE_COLUMN_FAMILY_PREPARE;
  }

  @Override
  protected void setNextState(DeleteColumnFamilyState state) {
    if (aborted.get() && isRollbackSupported(state)) {
      setAbortFailure("delete-columnfamily", "abort requested");
    } else {
      super.setNextState(state);
    }
  }

  @Override
  public boolean abort(final MasterProcedureEnv env) {
    aborted.set(true);
    return true;
  }

  @Override
  protected boolean acquireLock(final MasterProcedureEnv env) {
    if (!env.isInitialized()) return false;
    return env.getProcedureQueue().tryAcquireTableExclusiveLock(
      tableName,
      EventType.C_M_DELETE_FAMILY.toString());
  }

  @Override
  protected void releaseLock(final MasterProcedureEnv env) {
    env.getProcedureQueue().releaseTableExclusiveLock(tableName);
  }

  @Override
  public void serializeStateData(final OutputStream stream) throws IOException {
    super.serializeStateData(stream);

    MasterProcedureProtos.DeleteColumnFamilyStateData.Builder deleteCFMsg =
        MasterProcedureProtos.DeleteColumnFamilyStateData.newBuilder()
            .setUserInfo(MasterProcedureUtil.toProtoUserInfo(user))
            .setTableName(ProtobufUtil.toProtoTableName(tableName))
            .setColumnfamilyName(ByteStringer.wrap(familyName));
    if (unmodifiedHTableDescriptor != null) {
      deleteCFMsg.setUnmodifiedTableSchema(unmodifiedHTableDescriptor.convert());
    }

    deleteCFMsg.build().writeDelimitedTo(stream);
  }

  @Override
  public void deserializeStateData(final InputStream stream) throws IOException {
    super.deserializeStateData(stream);
    MasterProcedureProtos.DeleteColumnFamilyStateData deleteCFMsg =
        MasterProcedureProtos.DeleteColumnFamilyStateData.parseDelimitedFrom(stream);
    user = MasterProcedureUtil.toUserInfo(deleteCFMsg.getUserInfo());
    tableName = ProtobufUtil.toTableName(deleteCFMsg.getTableName());
    familyName = deleteCFMsg.getColumnfamilyName().toByteArray();

    if (deleteCFMsg.hasUnmodifiedTableSchema()) {
      unmodifiedHTableDescriptor = HTableDescriptor.convert(deleteCFMsg.getUnmodifiedTableSchema());
    }
  }

  @Override
  public void toStringClassDetails(StringBuilder sb) {
    sb.append(getClass().getSimpleName());
    sb.append(" (table=");
    sb.append(tableName);
    sb.append(", columnfamily=");
    if (familyName != null) {
      sb.append(getColumnFamilyName());
    } else {
      sb.append("Unknown");
    }
    sb.append(") user=");
    sb.append(user);
  }

  @Override
  public TableName getTableName() {
    return tableName;
  }

  @Override
  public TableOperationType getTableOperationType() {
    return TableOperationType.EDIT;
  }

  /**
   * Action before any real action of deleting column family.
   * @param env MasterProcedureEnv
   * @throws IOException
   */
  private void prepareDelete(final MasterProcedureEnv env) throws IOException {
    // Checks whether the table is allowed to be modified.
    MasterDDLOperationHelper.checkTableModifiable(env, tableName);

    // In order to update the descriptor, we need to retrieve the old descriptor for comparison.
    unmodifiedHTableDescriptor = env.getMasterServices().getTableDescriptors().get(tableName);
    if (unmodifiedHTableDescriptor == null) {
      throw new IOException("HTableDescriptor missing for " + tableName);
    }
    if (!unmodifiedHTableDescriptor.hasFamily(familyName)) {
      throw new InvalidFamilyOperationException("Family '" + getColumnFamilyName()
          + "' does not exist, so it cannot be deleted");
    }
<<<<<<< HEAD

    if (unmodifiedHTableDescriptor.getColumnFamilies().length == 1) {
      throw new InvalidFamilyOperationException("Family '" + getColumnFamilyName()
        + "' is the only column family in the table, so it cannot be deleted");
    }
=======
    // whether mob family
    hasMob = unmodifiedHTableDescriptor.getFamily(familyName).isMobEnabled();
>>>>>>> 7ddae393
  }

  /**
   * Action before deleting column family.
   * @param env MasterProcedureEnv
   * @param state the procedure state
   * @throws IOException
   * @throws InterruptedException
   */
  private void preDelete(final MasterProcedureEnv env, final DeleteColumnFamilyState state)
      throws IOException, InterruptedException {
    runCoprocessorAction(env, state);
  }

  /**
   * Remove the column family from the file system and update the table descriptor
   */
  private void updateTableDescriptor(final MasterProcedureEnv env) throws IOException {
    // Update table descriptor
    LOG.info("DeleteColumn. Table = " + tableName + " family = " + getColumnFamilyName());

    HTableDescriptor htd = env.getMasterServices().getTableDescriptors().get(tableName);

    if (!htd.hasFamily(familyName)) {
      // It is possible to reach this situation, as we could already delete the column family
      // from table descriptor, but the master failover happens before we complete this state.
      // We should be able to handle running this function multiple times without causing problem.
      return;
    }

    htd.removeFamily(familyName);
    env.getMasterServices().getTableDescriptors().add(htd);
  }

  /**
   * Restore back to the old descriptor
   * @param env MasterProcedureEnv
   * @throws IOException
   **/
  private void restoreTableDescriptor(final MasterProcedureEnv env) throws IOException {
    env.getMasterServices().getTableDescriptors().add(unmodifiedHTableDescriptor);

    // Make sure regions are opened after table descriptor is updated.
    reOpenAllRegionsIfTableIsOnline(env);
  }

  /**
   * Remove the column family from the file system
   **/
  private void deleteFromFs(final MasterProcedureEnv env) throws IOException {
    MasterDDLOperationHelper.deleteColumnFamilyFromFileSystem(env, tableName,
      getRegionInfoList(env), familyName, hasMob);
  }

  /**
   * Action after deleting column family.
   * @param env MasterProcedureEnv
   * @param state the procedure state
   * @throws IOException
   * @throws InterruptedException
   */
  private void postDelete(final MasterProcedureEnv env, final DeleteColumnFamilyState state)
      throws IOException, InterruptedException {
    runCoprocessorAction(env, state);
  }

  /**
   * Last action from the procedure - executed when online schema change is supported.
   * @param env MasterProcedureEnv
   * @throws IOException
   */
  private void reOpenAllRegionsIfTableIsOnline(final MasterProcedureEnv env) throws IOException {
    // This operation only run when the table is enabled.
    if (!env.getMasterServices().getAssignmentManager().getTableStateManager()
        .isTableState(getTableName(), TableState.State.ENABLED)) {
      return;
    }

    if (MasterDDLOperationHelper.reOpenAllRegions(env, getTableName(), getRegionInfoList(env))) {
      LOG.info("Completed delete column family operation on table " + getTableName());
    } else {
      LOG.warn("Error on reopening the regions on table " + getTableName());
    }
  }

  /**
   * The procedure could be restarted from a different machine. If the variable is null, we need to
   * retrieve it.
   * @return traceEnabled
   */
  private Boolean isTraceEnabled() {
    if (traceEnabled == null) {
      traceEnabled = LOG.isTraceEnabled();
    }
    return traceEnabled;
  }

  private String getColumnFamilyName() {
    return Bytes.toString(familyName);
  }

  /**
   * Coprocessor Action.
   * @param env MasterProcedureEnv
   * @param state the procedure state
   * @throws IOException
   * @throws InterruptedException
   */
  private void runCoprocessorAction(final MasterProcedureEnv env,
      final DeleteColumnFamilyState state) throws IOException, InterruptedException {
    final MasterCoprocessorHost cpHost = env.getMasterCoprocessorHost();
    if (cpHost != null) {
      user.doAs(new PrivilegedExceptionAction<Void>() {
        @Override
        public Void run() throws Exception {
          switch (state) {
          case DELETE_COLUMN_FAMILY_PRE_OPERATION:
            cpHost.preDeleteColumnHandler(tableName, familyName);
            break;
          case DELETE_COLUMN_FAMILY_POST_OPERATION:
            cpHost.postDeleteColumnHandler(tableName, familyName);
            break;
          default:
            throw new UnsupportedOperationException(this + " unhandled state=" + state);
          }
          return null;
        }
      });
    }
  }

  /*
   * Check whether we are in the state that can be rollback
   */
  private boolean isRollbackSupported(final DeleteColumnFamilyState state) {
    switch (state) {
    case DELETE_COLUMN_FAMILY_REOPEN_ALL_REGIONS:
    case DELETE_COLUMN_FAMILY_POST_OPERATION:
    case DELETE_COLUMN_FAMILY_DELETE_FS_LAYOUT:
        // It is not safe to rollback if we reach to these states.
        return false;
      default:
        break;
    }
    return true;
  }

  private List<HRegionInfo> getRegionInfoList(final MasterProcedureEnv env) throws IOException {
    if (regionInfoList == null) {
      regionInfoList = ProcedureSyncWait.getRegionsFromMeta(env, getTableName());
    }
    return regionInfoList;
  }
}<|MERGE_RESOLUTION|>--- conflicted
+++ resolved
@@ -285,16 +285,14 @@
       throw new InvalidFamilyOperationException("Family '" + getColumnFamilyName()
           + "' does not exist, so it cannot be deleted");
     }
-<<<<<<< HEAD
 
     if (unmodifiedHTableDescriptor.getColumnFamilies().length == 1) {
       throw new InvalidFamilyOperationException("Family '" + getColumnFamilyName()
         + "' is the only column family in the table, so it cannot be deleted");
     }
-=======
+
     // whether mob family
     hasMob = unmodifiedHTableDescriptor.getFamily(familyName).isMobEnabled();
->>>>>>> 7ddae393
   }
 
   /**
